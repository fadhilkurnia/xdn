--- conflicted
+++ resolved
@@ -183,23 +183,10 @@
 				this.protocolTask);
 		this.commitWorker = new CommitWorker<NodeIDType>(this.DB, null);
 		this.initFinishPendingReconfigurations();
-<<<<<<< HEAD
 		this.initClientMessenger(false);
 		if (ReconfigurationConfig.getClientSSLMode() != SSL_MODES.CLEAR)
 			this.initClientMessenger(true);
-=======
-                // Westy was here (MOB-631)
-                if (ReconfigurationConfig.getClientSSLMode() != SSL_MODES.CLEAR) {
-                     this.initClientMessenger(true);
-                } else {
-                     this.initClientMessenger(false);
-                }
-//		this.initClientMessenger(false);
-//		if (ReconfigurationConfig.getClientSSLMode() != SSL_MODES.CLEAR)
-//			this.messenger
-//					.setSSLClientMessenger(this.initClientMessenger(true));
   
->>>>>>> 91294b87
 		assert (this.getClientMessenger() != null || this
 				.clientFacingPortIsMyPort());
 
