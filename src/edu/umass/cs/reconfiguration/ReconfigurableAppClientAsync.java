--- conflicted
+++ resolved
@@ -106,17 +106,11 @@
 				sslMode));
 		Reconfigurator.getLogger().info(
 				this + " listening on " + niot.getListeningSocketAddress());
-<<<<<<< HEAD
 		this.reconfigurators = ReconfigurationConfig.offsetSocketAddresses(
 				reconfigurators, clientPortOffset);
-=======
-		this.reconfigurators = (sslMode.equals(SSLDataProcessingWorker.SSL_MODES.CLEAR) 
-                                ? reconfigurators.toArray(new InetSocketAddress[0]) 
-                                : ReconfigurationConfig.offsetSocketAddresses(reconfigurators, 
-                                        clientPortOffset));
-                Reconfigurator.getLogger().info(
+    
+		Reconfigurator.getLogger().info(
 				this + " reconfigurators " + Arrays.toString(this.reconfigurators));
->>>>>>> 8f809328
 	}
 
 	/**
