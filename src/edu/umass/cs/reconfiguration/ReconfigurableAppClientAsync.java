--- conflicted
+++ resolved
@@ -517,12 +517,8 @@
 						request);
 
 			sendFailed = this.niot.sendToAddress(server, request.toString()) <= 0;
-<<<<<<< HEAD
 			Level level = request instanceof EchoRequest ? Level.FINE
 					: Level.INFO;
-=======
-			Level level = Level.FINE;
->>>>>>> ce604da5
 			log.log(level,
 					"{0} sent request {1} to server {2}; [{3}]",
 					new Object[] {
