/* Copyright (c) 2015 University of Massachusetts
 * 
 * Licensed under the Apache License, Version 2.0 (the "License"); you may not
 * use this file except in compliance with the License. You may obtain a copy of
 * the License at
 * 
 * http://www.apache.org/licenses/LICENSE-2.0
 * 
 * Unless required by applicable law or agreed to in writing, software
 * distributed under the License is distributed on an "AS IS" BASIS, WITHOUT
 * WARRANTIES OR CONDITIONS OF ANY KIND, either express or implied. See the
 * License for the specific language governing permissions and limitations under
 * the License.
 * 
 * Initial developer(s): V. Arun */
package edu.umass.cs.gigapaxos;

import java.io.IOException;
import java.io.UnsupportedEncodingException;
import java.net.InetAddress;
import java.net.InetSocketAddress;
import java.net.UnknownHostException;
import java.security.MessageDigest;
import java.util.Arrays;
import java.util.Collection;
import java.util.HashMap;
import java.util.HashSet;
import java.util.Iterator;
import java.util.Map;
import java.util.Set;
import java.util.concurrent.ConcurrentHashMap;
import java.util.concurrent.Executors;
import java.util.concurrent.ScheduledExecutorService;
import java.util.concurrent.ScheduledFuture;
import java.util.concurrent.ThreadFactory;
import java.util.concurrent.TimeUnit;
import java.util.logging.Level;

import org.json.JSONArray;
import org.json.JSONException;
import org.json.JSONObject;

import edu.umass.cs.gigapaxos.PaxosConfig.PC;
import edu.umass.cs.gigapaxos.interfaces.ClientRequest;
import edu.umass.cs.gigapaxos.interfaces.ExecutedCallback;
import edu.umass.cs.gigapaxos.interfaces.Replicable;
import edu.umass.cs.gigapaxos.interfaces.Request;
import edu.umass.cs.gigapaxos.interfaces.GigapaxosShutdownable;
import edu.umass.cs.gigapaxos.paxospackets.AcceptPacket;
import edu.umass.cs.gigapaxos.paxospackets.AcceptReplyPacket;
import edu.umass.cs.gigapaxos.paxospackets.BatchedPaxosPacket;
import edu.umass.cs.gigapaxos.paxospackets.FailureDetectionPacket;
import edu.umass.cs.gigapaxos.paxospackets.FindReplicaGroupPacket;
import edu.umass.cs.gigapaxos.paxospackets.PaxosPacket;
import edu.umass.cs.gigapaxos.paxospackets.PaxosPacket.PaxosPacketType;
import edu.umass.cs.gigapaxos.paxospackets.RequestPacket;
import edu.umass.cs.gigapaxos.paxosutil.Ballot;
import edu.umass.cs.gigapaxos.paxosutil.HotRestoreInfo;
import edu.umass.cs.gigapaxos.paxosutil.IntegerMap;
import edu.umass.cs.gigapaxos.paxosutil.LargeCheckpointer;
import edu.umass.cs.gigapaxos.paxosutil.LogMessagingTask;
import edu.umass.cs.gigapaxos.paxosutil.MessagingTask;
import edu.umass.cs.gigapaxos.paxosutil.OverloadException;
import edu.umass.cs.gigapaxos.paxosutil.PaxosInstanceCreationException;
import edu.umass.cs.gigapaxos.paxosutil.PaxosInstanceDestructionException;
import edu.umass.cs.gigapaxos.paxosutil.PaxosMessenger;
import edu.umass.cs.gigapaxos.paxosutil.PaxosPacketDemultiplexer;
import edu.umass.cs.gigapaxos.paxosutil.PendingDigests;
import edu.umass.cs.gigapaxos.paxosutil.RateLimiter;
import edu.umass.cs.gigapaxos.paxosutil.RecoveryInfo;
import edu.umass.cs.gigapaxos.paxosutil.RequestInstrumenter;
import edu.umass.cs.gigapaxos.paxosutil.StringContainer;
import edu.umass.cs.gigapaxos.testing.TESTPaxosApp;
import edu.umass.cs.gigapaxos.testing.TESTPaxosConfig;
import edu.umass.cs.nio.AbstractJSONPacketDemultiplexer;
import edu.umass.cs.nio.JSONMessenger;
import edu.umass.cs.nio.JSONNIOTransport;
import edu.umass.cs.nio.JSONPacket;
import edu.umass.cs.nio.MessageExtractor;
import edu.umass.cs.nio.MessageNIOTransport;
import edu.umass.cs.nio.SSLDataProcessingWorker;
import edu.umass.cs.nio.SSLDataProcessingWorker.SSL_MODES;
import edu.umass.cs.nio.interfaces.InterfaceNIOTransport;
import edu.umass.cs.nio.interfaces.Messenger;
import edu.umass.cs.nio.interfaces.NodeConfig;
import edu.umass.cs.nio.interfaces.SSLMessenger;
import edu.umass.cs.nio.interfaces.Stringifiable;
import edu.umass.cs.nio.nioutils.NIOHeader;
import edu.umass.cs.nio.nioutils.PacketDemultiplexerDefault;
import edu.umass.cs.nio.nioutils.SampleNodeConfig;
import edu.umass.cs.utils.Config;
import edu.umass.cs.utils.DelayProfiler;
import edu.umass.cs.utils.Diskable;
import edu.umass.cs.utils.GCConcurrentHashMap;
import edu.umass.cs.utils.GCConcurrentHashMapCallback;
import edu.umass.cs.utils.MultiArrayMap;
import edu.umass.cs.utils.StringLocker;
import edu.umass.cs.utils.Util;

/**
 * @author V. Arun
 * @param <NodeIDType>
 * 
 *            <p>
 *            PaxosManager is the primary interface to create and use paxos by
 *            creating a paxos instance.
 * 
 *            PaxosManager manages all paxos instances at a node. There is
 *            typically one paxos manager per machine. This class could be
 *            static, but it is not so that we can test emulations involving
 *            multiple "machines" within a JVM.
 * 
 *            PaxosManager has four functions at a machine that are useful
 *            across paxos instances of all applications on the machine: (1)
 *            logging, (2) failure detection, (3) messaging, and (4) paxos
 *            instance mapping. The fourth is key to allowing the manager to
 *            demultiplex incoming messages to the appropriate application paxos
 *            instance.
 */
public class PaxosManager<NodeIDType> {

	// final
	private final AbstractPaxosLogger paxosLogger; // logging
	private final FailureDetection<NodeIDType> FD; // failure detection
	private final PaxosMessenger<NodeIDType> messenger; // messaging
	private final int myID;
	private final Replicable myApp; // default app for all paxosIDs

	// background deactivation/cremation tasks, all else event-driven
	private final ScheduledExecutorService executor;
	// paxos instance mapping
	private final MultiArrayMap<String, PaxosInstanceStateMachine> pinstances;
	// stopped paxos instances about to be incinerated
	private final HashMap<String, PaxosInstanceStateMachine> corpses;
	private final IntegerMap<NodeIDType> integerMap = new IntegerMap<NodeIDType>();
	private final Stringifiable<NodeIDType> unstringer;
	private final RequestBatcher requestBatcher;
	private final PaxosPacketBatcher ppBatcher;

	private int outOfOrderLimit = PaxosInstanceStateMachine.SYNC_THRESHOLD;
	private int interCheckpointInterval = PaxosInstanceStateMachine.INTER_CHECKPOINT_INTERVAL;
	private int checkpointTransferTrigger = PaxosInstanceStateMachine.MAX_SYNC_DECISIONS_GAP;
	private long minResyncDelay = PaxosInstanceStateMachine.MIN_RESYNC_DELAY;
	private final boolean nullCheckpointsEnabled;
	private final Outstanding outstanding = new Outstanding();
	private final LargeCheckpointer largeCheckpointer;
	private PendingDigests pendingDigests;
	
	/**
	 * aditya:
	 * The thread pool is for executing app.execute() 
	 * in the single node case. Otherwise, 
	 * in the single node case the app.execute() 
	 * method would get called from AbstractPaxosLogger thread.
	 */
	private final ScheduledExecutorService appExecuteThreadPool;

	private static final boolean USE_GC_MAP = Config
			.getGlobalBoolean(PC.USE_GC_MAP);

    /**
     *
     */
     public static class RequestAndCallback {
        /**
         *
         */
         protected RequestPacket requestPacket;
        /**
         *
         */
         final ExecutedCallback callback;

        RequestAndCallback(RequestPacket request, ExecutedCallback callback) {
            this.requestPacket = request;
            this.callback = callback;
        }
        /**
         * @return RequestPacket
         */
        public RequestPacket getRequestPacket() {
            return this.requestPacket;
        }
        protected AcceptPacket setAcceptPacket(AcceptPacket accept) {
            return (AcceptPacket)(this.requestPacket= accept);
        }
    }

    private class Outstanding {
		int totalRequestSize = 0;
		long lastIncremented = System.currentTimeMillis();
		ConcurrentHashMap<Long, RequestAndCallback> requests = USE_GC_MAP ? new GCConcurrentHashMap<Long, RequestAndCallback>(
				new GCConcurrentHashMapCallback() {
					@Override
					public void callbackGC(Object key, Object value) {
						PaxosManager.this.callbackRequestTimeout(((RequestAndCallback) value).requestPacket);
					}
				}, REQUEST_TIMEOUT)
				: new ConcurrentHashMap<Long, RequestAndCallback>();
		HashMap<RequestPacket, RequestAndCallback> conflictIDRequests = new HashMap<RequestPacket, RequestAndCallback>();
		ConcurrentHashMap<RequestPacket, RequestResponseAndCallback> responses = USE_GC_MAP ? new GCConcurrentHashMap<RequestPacket, RequestResponseAndCallback>(
				new GCConcurrentHashMapCallback() {
					@Override
					public void callbackGC(Object key, Object value) {
					}
				}, REQUEST_TIMEOUT)
				: new ConcurrentHashMap<RequestPacket, RequestResponseAndCallback>();

		private void enqueue(RequestAndCallback rc) {
			assert (rc.requestPacket.getType() != PaxosPacketType.ACCEPT || rc.requestPacket
					.hasRequestValue());
			RequestAndCallback prev = null;
			synchronized (this.requests) {
				if ((prev = this.requests.putIfAbsent(rc.requestPacket.requestID, rc)) == null)
					totalRequestSize += rc.requestPacket.lengthEstimate();
				else if (!rc.requestPacket.equals(prev.requestPacket)) {
					// just skip accept packets
					if (!(rc.requestPacket instanceof AcceptPacket))
						// insert in overflow
						this.conflictIDRequests.put(rc.requestPacket, rc);
				} 
				// replace callback if equal request
				else if(rc.callback!=null) this.requests.put(rc.requestPacket.requestID, rc);
			}
			this.lastIncremented = System.currentTimeMillis();
		}

		// called by executed callback
		private RequestAndCallback dequeue(RequestPacket request) {
			RequestAndCallback queued = this.requests.get(request.requestID);
			if (queued != null && queued.requestPacket.equals(request))
				return this.requests.remove(request.requestID);
			else
				return this.conflictIDRequests.remove(request);
		}

		private long generateUnusedID() {
			Long requestID = null;
			do {
				requestID = (long) (Math.random() * Long.MAX_VALUE);
			} while (this.requests.containsKey(requestID));
			return requestID;
		}
	}

	static final long REQUEST_TIMEOUT = Config
			.getGlobalLong(PC.REQUEST_TIMEOUT) * 1000;
	private static final long FADE_OUTSTANDING_TIMEOUT = REQUEST_TIMEOUT;

	private void GC() {
		if (this.outstanding.requests instanceof GCConcurrentHashMap)
			((GCConcurrentHashMap<Long, RequestAndCallback>) this.outstanding.requests)
					.tryGC(REQUEST_TIMEOUT);
		else if (System.currentTimeMillis() - this.outstanding.lastIncremented > PaxosManager.FADE_OUTSTANDING_TIMEOUT) {
			if (this.outstanding.requests.size() > MAX_OUTSTANDING_REQUESTS)
				PaxosConfig.log.severe(this
						+ " clearing clogged outstanding queue");
			this.outstanding.requests.clear();
		}
	}

	static class RequestResponseAndCallback extends RequestAndCallback {
		/* this is actually the request whose getResponse contains the response. */
		final Request clientRequest;

		RequestResponseAndCallback(RequestPacket request, Request response,
				ExecutedCallback callback) {
			super(request, callback);
			this.clientRequest = response;
		}

	}

	private static final boolean NO_RESPONSE = Config
			.getGlobalBoolean(PC.NO_RESPONSE);

	// default callback tries to send back response
	private void defaultCallback(Request response, InetSocketAddress clientAddress, InetSocketAddress listenAddress) {
		if (response == null || !(response instanceof ClientRequest))
			return;
		// waiting for others to remove this method
		if (clientAddress != null && response != null && !NO_RESPONSE) {
			try {
				this.send(clientAddress, response,
						listenAddress);
			} catch (JSONException | IOException e) {
				e.printStackTrace();
			}
		}
	}

	// default callback tries to send back response to the sending client
	private void defaultCallback(RequestPacket requestPacket, Request request) {
		if (request == null || !(request instanceof ClientRequest))
			return;
		this.defaultCallback(((ClientRequest) request).getResponse(),
				/* We might as well use requestPacket's clientAddress here
				 * because in the case when requestPacket directly came
				 * over the wire, it will have the right client address
				 * and in the case it was constructed from request, 
				 * either a callback was provided in which case the
				 * default callback is irrelevant or we already copied
				 * over the client address while constructing requestPacket
				 * from request.
				 */
				(requestPacket).getClientAddress(),
				requestPacket.getListenAddress());
	}

	// called by PaxosInstanceStateMachine as execute callback
	protected boolean executed(RequestPacket requestPacket, Request request,
			boolean sendResponse) {
		RequestAndCallback rc = this.outstanding.dequeue(requestPacket);
		if (rc != null)
			this.outstanding.totalRequestSize -= rc.requestPacket.lengthEstimate();
		RequestInstrumenter.remove(requestPacket.requestID);
		// cache response
		if(ENABLE_RESPONSE_CACHING && request instanceof ClientRequest)
			this.outstanding.responses.put(requestPacket,
					new RequestResponseAndCallback(requestPacket,
							((ClientRequest) request),
							rc != null ? rc.callback : null));
		// only called if executed
		if (rc != null && rc.callback != null)
			rc.callback.executed(request, true);
		else if (sendResponse)
			this.defaultCallback(requestPacket, request);
		assert (requestPacket.batchSize() == 0);
		return rc != null;
	}

	protected boolean retransmittedRequest(RequestPacket requestPacket) {
		RequestResponseAndCallback rrc = null;
		if (ENABLE_RESPONSE_CACHING
				&& (rrc = this.outstanding.responses.get((requestPacket))) != null) {
			RequestAndCallback rc = this.outstanding.dequeue(requestPacket);
			if (rc!=null && rc.callback != null)
				rc.callback.executed(rrc.clientRequest, false);
			else if (rrc.callback != null)
				rrc.callback.executed(rrc.clientRequest, false);
			else
				this.defaultCallback(rrc.clientRequest,
						requestPacket.getClientAddress(), requestPacket.getListenAddress());
			assert (requestPacket.batchSize() == 0);
		}
		return rrc != null;
	}

	// non-final
	private boolean hasRecovered = false;

	// need this to be static so DB can be closed gracefully
	private static boolean closed = false;

	// need this to be static so DB can be closed gracefully
	private static int processing = 0;

	/* Note: PaxosManager itself maintains no NIO transport instance as it
	 * delegates all communication related activities to other objects.
	 * PaxosManager is only responsible for managing state for and
	 * demultiplexing incoming packets to a number of paxos instances at this
	 * node. */

	/**
	 * @param id
	 *            My node ID.
	 * @param unstringer
	 *            An instance of Stringifiable that can convert String to
	 *            NodeIDType.
	 * @param niot
	 *            InterfaceNIOTransport or InterfaceMessenger object used for
	 *            messaging.
	 * @param pi
	 *            InterfaceReplicable application controlled by gigapaxos.
	 *            Currently, all paxos instances must correspond to a single
	 *            umbrella application even though each createPaxosInstance
	 *            method explicitly specifies the app and this information is
	 *            stored explicitly inside a paxos instance. The reason for the
	 *            single umbrella app restriction is that we won't have a
	 *            pointer to the appropriate app upon recovery otherwise.
	 * @param paxosLogFolder
	 *            Paxos logging folder.
	 * @param enableNullCheckpoints
	 *            Whether null checkpoints are enabled. We need this flag to be
	 *            enabled if we intend to reconfigure paxos groups managed by
	 *            this PaxosManager. Otherwise, we can not distinguish between a
	 *            null checkpoint and no checkpoint, so the next epoch members
	 *            may be waiting forever for the previous epoch's final state
	 *            (that happens to be null). This flag needs to be set at
	 *            construction time and can not be changed thereafter.
	 */
	public PaxosManager(NodeIDType id, Stringifiable<NodeIDType> unstringer,
			InterfaceNIOTransport<NodeIDType, JSONObject> niot, Replicable pi,
			String paxosLogFolder, boolean enableNullCheckpoints) {		
		this.myID = this.integerMap.put(id);// id.hashCode();
		this.executor = Executors.newScheduledThreadPool(1,
				new ThreadFactory() {
					@Override
					public Thread newThread(Runnable r) {
						Thread thread = Executors.defaultThreadFactory()
								.newThread(r);
						thread.setName(PaxosManager.class.getSimpleName()
								+ myID);
						return thread;
					}
				});
		
		// TODO: aditya: Need to check if we can just increase the
		// number of threads in this.executor thread pool, instead
		// of creating a separate appExecuteThreadPool.
		appExecuteThreadPool = Executors.newScheduledThreadPool
				(Config.getGlobalInt(PC.PACKET_DEMULTIPLEXER_THREADS),
						new ThreadFactory() {
					@Override
					public Thread newThread(Runnable r) {
						Thread thread = Executors.defaultThreadFactory()
								.newThread(r);
						thread.setName(PaxosManager.class.getSimpleName()
								+ myID+"appExecuteThreadPool"+thread.getId());
						return thread;
						}
					});
		
		
		this.unstringer = unstringer;
<<<<<<< HEAD
		this.largeCheckpointer = new LargeCheckpointer(paxosLogFolder,
=======
		this.largeCheckpointer = new LargeCheckpointer(paxosLogFolder, 
>>>>>>> 84043528
				id.toString());
		this.myApp = LargeCheckpointer.wrap(pi, largeCheckpointer);
		this.FD = new FailureDetection<NodeIDType>(id, niot, paxosLogFolder);
		this.pinstances = new MultiArrayMap<String, PaxosInstanceStateMachine>(
				Config.getGlobalInt(PC.PINSTANCES_CAPACITY));
		this.corpses = new HashMap<String, PaxosInstanceStateMachine>();
		// this.activePaxii = new HashMap<String, ActivePaxosState>();
		this.messenger = (new PaxosMessenger<NodeIDType>(niot, this.integerMap));
		this.paxosLogger = new SQLPaxosLogger(this.myID, id.toString(),
				paxosLogFolder, this.wrapMessenger(this.messenger));
		this.nullCheckpointsEnabled = enableNullCheckpoints;
		// periodically remove active state for idle paxii
		executor.scheduleWithFixedDelay(new Deactivator(), 0,
				Config.getGlobalInt(PC.DEACTIVATION_PERIOD),
				TimeUnit.MILLISECONDS);
		this.pendingDigests = new PendingDigests(this.outstanding.requests,
				Config.getGlobalInt(PC.NUM_MESSAGE_DIGESTS),
				new PendingDigests.PendingDigestCallback() {
					public void callback(AcceptPacket accept) {
						PaxosManager.this.callbackDigestedAcceptTimeout(accept);
					}
				});
		this.initOutstandingMonitor();
		(this.requestBatcher = new RequestBatcher(this)).start();
		(this.ppBatcher = new PaxosPacketBatcher(this)).start();
		testingInitialization();
		// needed to unclose when testing multiple runs of open and close
		open();
		// so paxos packets will come to me before anyone else
		niot.precedePacketDemultiplexer(Config.getGlobalString(PC.JSON_LIBRARY)
				.equals("org.json") ? new JSONDemultiplexer()
				: new FastDemultiplexer());
		initiateRecovery(id);
		if (!Config.getGlobalBoolean(PC.DELAY_PROFILER))
			DelayProfiler.disable();
	}

	private void initOutstandingMonitor() {
		final long monitorIterval = Config.getGlobalLong(PC.DEBUG_MONITOR);
		this.executor.scheduleWithFixedDelay(
				new Runnable() {
					@Override
					public void run() {
						try {
							if ((PaxosManager.this.outstanding.requests.size() > 0 || PaxosManager.this.pendingDigests
									.size() > 0)
									&& (System.currentTimeMillis()
											- PaxosManager.this.outstanding.lastIncremented > REQUEST_TIMEOUT)
									|| monitorIterval > 0) {
								HashMap<Long, String> instances = new HashMap<Long, String>();
								for (RequestAndCallback rc : PaxosManager.this.outstanding.requests
										.values())
									instances.put(rc.requestPacket.requestID,
											rc.requestPacket.getPaxosID() + ":"
													+ rc.requestPacket.getSummary());
								PaxosConfig.log.log(Level.INFO,
										"{0} |outstanding|={1}; {2}; |unpaused|={3}; \n|pending|={4}; {5}",
										new Object[] {
												PaxosManager.this,
												PaxosManager.this.outstanding.requests
														.size(),
												Util.truncatedLog(
														instances.entrySet(),
														10),
												PaxosManager.this.pinstances
														.size(),
												PaxosManager.this.pendingDigests,
												DelayProfiler.getStats() });
								if (!PaxosManager.this.outstanding.requests
										.isEmpty()
										&& PaxosManager.this.outstanding.requests instanceof GCConcurrentHashMap)
									((GCConcurrentHashMap<Long, RequestAndCallback>) PaxosManager.this.outstanding.requests)
											.tryGC(REQUEST_TIMEOUT);

							}
						} catch (Exception e) {
							e.printStackTrace();
						}
					}
				}, 0, monitorIterval > 0 ? monitorIterval : REQUEST_TIMEOUT,
				TimeUnit.SECONDS);
	}

	/**
	 * Refer
	 * {@link #PaxosManager(Object, Stringifiable, InterfaceNIOTransport, Replicable, String, boolean)}
	 * .
	 * 
	 * @param id
	 * @param nc
	 * @param niot
	 * @param app
	 */
	public PaxosManager(NodeIDType id, Stringifiable<NodeIDType> nc,
			InterfaceNIOTransport<NodeIDType, JSONObject> niot, Replicable app) {
		this(id, nc, niot, (app), null,
				PaxosInstanceStateMachine.ENABLE_NULL_CHECKPOINT_STATE);
	}

	/* We need to be careful with pause/unpause and createPaxosInstance as there
	 * are potential cyclic dependencies. The call chain is as below, where
	 * "info" is the information needed to create a paxos instance. The
	 * notation"->?" means the call may or may not happen, which is why the
	 * recursion breaks after at most one step.
	 * 
	 * On recovery: initiateRecovery() -> recover(info) ->
	 * createPaxosInstance(info) -> getInstance(paxosID, tryHotRestore) ->?
	 * unpause(paxosID) ->? createPaxosInstance(info, hri). An inifinite
	 * recursion is prevented because createPaxosInstance will not again call
	 * getInstance with the tryHotRestore option if hri!=null.
	 * 
	 * Upon createPaxosInstance any time after recovery, the same chain as above
	 * is followed.
	 * 
	 * On deactivation: deactivate(paxosID) ->? pause(paxosID) // may or may not
	 * be successful
	 * 
	 * On incoming packet: handleIncomingPacket() -> getInstance(paxosID) ->?
	 * unpause(paxosID) ->? createPaxosInstance(info) */

	/**
	 * Returns members of this paxos instance if it is active, and null
	 * otherwise. Note that this means that we return null even if the paxos
	 * instance is being created (but has not yet completed recovery). A
	 * non-null answer to this method necessarily means that the paxos instance
	 * was ready to take more requests at the time of the query.
	 * 
	 * @param paxosID
	 *            The name of the object or service being managed as a
	 *            replicated state machine.
	 * @param version
	 *            The reconfiguration version.
	 * @return Set of members in the paxos instance paxosID:version.
	 */
	public Set<NodeIDType> getReplicaGroup(String paxosID, int version) {
		PaxosInstanceStateMachine pism = this.getInstance(paxosID);
		if (pism != null && pism.getVersion() == version && pism.isActive())
			return this.integerMap.getIntArrayAsNodeSet(pism.getMembers());
		return null;
	}

	/**
	 * @param paxosID
	 * @return Set of members in the paxos instance named paxosID. There can
	 *         only be one version of a paxos instance at a node, so we don't
	 *         really have to specify a version unless we want to explicitly get
	 *         the members for a specific version, in which case,
	 *         {@link #getReplicaGroup(String, int)} should be used.
	 */
	public Set<NodeIDType> getReplicaGroup(String paxosID) {
		PaxosInstanceStateMachine pism = this.getInstance(paxosID);
		if (pism != null && pism.isActive())
			return this.integerMap.getIntArrayAsNodeSet(pism.getMembers());
		return null;
	}

	// is current and not stopped (and may not yet be active)
	protected boolean isCurrent(String paxosID, int version) {
		PaxosInstanceStateMachine pism = this.getInstance(paxosID);
		if (pism != null && pism.getVersion() == version)
			return true;
		return false;
	}

	private void synchronizedNoop(String paxosID, int version) {
		PaxosInstanceStateMachine pism = this.getInstance(paxosID);
		if (pism != null && pism.getVersion() == version)
			pism.synchronizedNoop();
	}

	/**
	 * A method that specifies the minimum number of necessary arguments to
	 * create a paxos instance. The version is assumed to be 0 here. The use of
	 * this method is encouraged only if reconfiguration is not desired. The
	 * initialState argument can be {@code null} if
	 * {@link #isNullCheckpointStateEnabled()} is true.
	 * 
	 * @param paxosID
	 * @param gms
	 * @param initialState
	 * @return Returns true if the paxos instance paxosID:version or one with a
	 *         higher version number was successfully created.
	 */

	public boolean createPaxosInstance(String paxosID, Set<NodeIDType> gms,
			String initialState) {
		return this.createPaxosInstance(paxosID, 0, gms, myApp, initialState,
				null, true) != null;
	}

	/**
	 * Paxos instance creation with an initial state specified.
	 * 
	 * @param paxosID
	 *            Paxos group name.
	 * @param version
	 *            Paxos group version (or epoch number).
	 * @param gms
	 *            Group members.
	 * @param app
	 *            Application controlled by paxos.
	 * @param initialState
	 *            Initial application state.
	 * @return Whether this paxos instance or higher got created.
	 */
	public boolean createPaxosInstance(String paxosID, int version,
			Set<NodeIDType> gms, Replicable app, String initialState) {
		return this.createPaxosInstance(paxosID, version, gms, app,
				initialState, null, true) != null;
	}

	private PaxosInstanceStateMachine createPaxosInstance(String paxosID,
			int version, Set<NodeIDType> gms, Replicable app,
			String initialState, HotRestoreInfo hri, boolean tryRestore) {
		return this.createPaxosInstance(paxosID, version, gms, app,
				initialState, hri, tryRestore, false);
	}

	private static final boolean SNEAKY_BATCH_CREATION = true;

	private void waitPinstancesSize() {
		while (this.pinstances.size() >= this.pinstances.capacity()) {
			synchronized (this.pinstances) {
				try {
					this.pinstances.wait();
				} catch (InterruptedException e) {
					e.printStackTrace();
				}
			}
		}
	}

	/**
	 * @param nameStates
	 * @param gms
	 * @return True if all successfully created.
	 */
	public boolean createPaxosInstance(Map<String, String> nameStates,
			Set<NodeIDType> gms) {
		waitPinstancesSize();
		synchronized (this) {
			int[] members = Util.setToIntArray(this.integerMap.put(gms));
			PaxosConfig.log.log(Level.INFO,
					"{0} batch-inserting initial checkpoints for {1} names: {2}",
					new Object[] { this, nameStates.size(),
							Util.truncatedLog(nameStates.entrySet(), 8) });
			if (SNEAKY_BATCH_CREATION)
				this.paxosLogger.insertInitialCheckpoints(nameStates,
						Util.setToStringSet(gms), members);
			boolean created = true;
			for (String name : nameStates.keySet()) {
				assert (nameStates.get(name) != null);
				created = created
						&& (SNEAKY_BATCH_CREATION ? this.createPaxosInstance(
								name, 0, gms, this.myApp, nameStates.get(name),
								HotRestoreInfo.createHRI(name, members,
										PaxosInstanceStateMachine
												.roundRobinCoordinator(name,
														members, 0)), false)
								: this.createPaxosInstance(name, gms,
										nameStates.get(name))) != null;
			}
			return created;
		}
	}

	private PaxosInstanceStateMachine createPaxosInstance(String paxosID,
			int version, Set<NodeIDType> gms, Replicable app,
			String initialState, HotRestoreInfo hri, boolean tryRestore,
			boolean missedBirthing) {
		this.waitPinstancesSize();
		return this.createPaxosInstanceFinal(paxosID, version, gms, app,
				initialState, hri, tryRestore, missedBirthing);
	}

	private long totalInstancesCreated = 0;
	private long totalInstancesKilled = 0;
	private boolean totalInstancesChanged = false;

	private synchronized long getNumInstances() {
		totalInstancesChanged = false;
		return totalInstancesCreated - totalInstancesKilled;
	}

	private synchronized long getNumInstancesAndResetChanged() {
		totalInstancesChanged = false;
		return this.getNumInstances();
	}

	private synchronized long getNumCreated() {
		return totalInstancesCreated;
	}

	private synchronized long incrCreated() {
		totalInstancesChanged = true;
		return ++totalInstancesCreated;
	}

	private synchronized long incrKilled() {
		totalInstancesChanged = true;
		return ++totalInstancesKilled;
	}

	/* Synchronized in order to prevent duplicate instance creation under
	 * concurrency. This is the only method that can actually create a paxos
	 * instance. All other methods just call this method eventually.
	 * 
	 * private because it ensures that initialState!=null and missedBirthing are
	 * not both true. */
	private synchronized PaxosInstanceStateMachine createPaxosInstanceFinal(
			String paxosID, int version, Set<NodeIDType> gms, Replicable app,
			String initialState, HotRestoreInfo hri, boolean tryRestore,
			boolean missedBirthing) {

		if (this.isClosed())
			return null;
		
		if (!gms.contains(this.getNodeID()))
			throw new PaxosInstanceCreationException(this.getNodeID()
					+ " can not create a paxos instance for group " + gms
					+ " to which it does not belong");

		boolean tryHotRestore = (hasRecovered() && hri == null);
		PaxosInstanceStateMachine pism = this.getInstance(paxosID,
				tryHotRestore, tryRestore);
		// if equal or higher version exists, return false
		if ((pism != null) && (pism.getVersion() - version >= 0)) {
			PaxosConfig.log.log(Level.FINE,
					"{0} paxos instance {1}:{2} or higher version currently exists",
					new Object[] { this, paxosID, version });
			return null;
		}

		// if lower version exists, return false
		if (pism != null && (pism.getVersion() - version < 0)) {
			PaxosConfig.log.log(Level.INFO,
					"{0} has pre-existing paxos instance {1} when asked to create version {2}",
					new Object[] { this, pism.getPaxosIDVersion(), version });
			// pism must be explicitly stopped first
			return null; // initialState will also be ignored here
		}
		// if equal or higher version stopped on disk, return false
		if (pism == null && equalOrHigherVersionStopped(paxosID, version)) {
			PaxosConfig.log.log(Level.INFO,
					"{0} paxos instance {1}:{2} can not be created as equal or higher "
							+ "version {3}:{4} was previously created and stopped",
					new Object[] { this, paxosID, version, paxosID,
							this.getVersion(paxosID) });
			return null;
		}

		try {
			// else try to create (could still run into exception)
			pism = new PaxosInstanceStateMachine(paxosID, version, myID,
					this.integerMap.put(gms), app != null ? app : this.myApp,
					initialState, this, hri, missedBirthing);
		} catch (Exception e) {
			e.printStackTrace();
			throw new PaxosInstanceCreationException(e.getMessage());
		}

		pinstances.put(paxosID, pism);
		incrCreated();
		this.notifyUponCreation();
		assert (this.getInstance(paxosID, false, false) != null);
		PaxosConfig.log.log(Level.FINE,
				"{0} successfully {1} paxos instance {2}",
				new Object[] { this, hri != null ? "unpaused" : "created",
						pism.getPaxosIDVersion() });
		/* Note: rollForward can not be done inside the instance as we first
		 * need to update the instance map here so that networking--even
		 * trivially sending message to self--works. */
		assert (hri == null || hasRecovered());
		if (hri == null) // not hot restore
			rollForward(paxosID, version);
		// to sync decisions initially if needed or if missed birthing
		this.syncPaxosInstance(pism, missedBirthing);

		// keepalives only if needed
		this.FD.sendKeepAlive(gms);
		this.integerMap.put(gms);
		this.addServers(gms);
		return pism;
	}

	private void syncPaxosInstance(PaxosInstanceStateMachine pism,
			boolean forceSync) {
		if (pism != null)
			pism.poke(forceSync);
	}

	/**
	 * When a node is being permanently deleted.
	 * 
	 * @param id
	 * @return True if {@code id} was being monitored.
	 */
	public boolean stopFailureMonitoring(NodeIDType id) {
		this.removeServer(id);
		return this.FD.dontSendKeepAlive(id);
	}

	private boolean canCreateOrExistsOrHigher(String paxosID, int version) {
		PaxosInstanceStateMachine pism = this.getInstance(paxosID);
		return (pism == null || (pism.getVersion() - version >= 0));
	}

	private Set<InetAddress> servers = new HashSet<InetAddress>();

	private boolean isServer(InetAddress isa) {
		// play safe if we can't distinguish servers from clients
		if (!(this.unstringer instanceof NodeConfig))
			return true;
		return servers.contains(isa);
	}

	protected void addServers(Set<NodeIDType> nodes) {
		if (this.unstringer instanceof NodeConfig)
			for (NodeIDType node : nodes) {
				this.servers.add(((NodeConfig<NodeIDType>) this.unstringer)
						.getNodeAddress(node));
			}
	}

	private void removeServer(NodeIDType node) {
		if (this.unstringer instanceof NodeConfig)
			servers.remove(((NodeConfig<NodeIDType>) this.unstringer)
					.getNodeAddress(node));
	}

	private static final int MAX_OUTSTANDING_REQUESTS = Config
			.getGlobalInt(PC.MAX_OUTSTANDING_REQUESTS);
	private final boolean DISABLE_CC = Config.getGlobalBoolean(PC.DISABLE_CC);
	private final boolean ORDER_PRESERVING_REQUESTS = Config
			.getGlobalBoolean(PC.ORDER_PRESERVING_REQUESTS);

	// older demultiplexer based purely on JSON
	class JSONDemultiplexer extends AbstractJSONPacketDemultiplexer {

		private final boolean clientFacing;

		public JSONDemultiplexer() {
			this(Config.getGlobalInt(PC.PACKET_DEMULTIPLEXER_THREADS), false);
		}

		public JSONDemultiplexer(int numThreads, boolean clientFacing) {
			super(numThreads);
			this.register(PaxosPacket.PaxosPacketType.PAXOS_PACKET);
			this.setThreadName(myID + (clientFacing ? "-clientFacing" : ""));
			this.clientFacing = clientFacing;
		}

		public boolean handleMessage(JSONObject jsonMsg, edu.umass.cs.nio.nioutils.NIOHeader header) {
			try {
				PaxosConfig.log.log(Level.FINEST,
						"{0} packet json demultiplexer received {1}",
						new Object[] { PaxosManager.this, jsonMsg });
				PaxosManager.this
						.handleIncomingPacket(edu.umass.cs.gigapaxos.paxosutil.PaxosPacketDemultiplexer
								.toPaxosPacket(fixNodeStringToInt(jsonMsg),
										PaxosManager.this.unstringer));
				return true;
			} catch (JSONException e) {
				log.severe(this
						+ " unable to parse JSON or unable fix node ID string to integer");
				e.printStackTrace();
			} catch (OverloadException oe) {
				if (this.clientFacing)
					PaxosPacketDemultiplexer.throttleExcessiveLoad();
			}
			return true;
		}

		@Override
		protected boolean isCongested(NIOHeader header) {
			if (DISABLE_CC)
				return false;
			if (PaxosManager.this.isServer(header.sndr.getAddress()))
				return false;
			// if(!clientFacing) return false;
			boolean congested = PaxosManager.this.isCongested();
			if (congested)
				log.log(Level.WARNING,
						"{0} congested; rate limiting requests from {1}; (outstanding={2} > {3})",
						new Object[] { this, header.sndr.getAddress(),
								PaxosManager.this.getNumOutstandingOrQueued(),
								MAX_OUTSTANDING_REQUESTS });
			return congested;
		}

		@Override
		public boolean isOrderPreserving(JSONObject msg) {
			if (!ORDER_PRESERVING_REQUESTS)
				return false;
			try {
				// only preserve order for REQUEST or PROPOSAL packets
				PaxosPacketType type = PaxosPacket.getPaxosPacketType(msg);
				return (type.equals(PaxosPacket.PaxosPacketType.REQUEST) || type
						.equals(PaxosPacket.PaxosPacketType.PROPOSAL));
			} catch (JSONException e) {
				log.severe(this + " incurred JSONException while parsing "
						+ msg);
				e.printStackTrace();
			}
			return false;
		}
	}

	protected boolean isCongested() {
		this.GC();
		return PaxosManager.this.getNumOutstandingOrQueued() > MAX_OUTSTANDING_REQUESTS;
	}

	// faster demultiplexer based on byte[] serialization
	class FastDemultiplexer extends
			edu.umass.cs.gigapaxos.paxosutil.PaxosPacketDemultiplexerFast {

		public FastDemultiplexer(int numThreads, boolean clientFacing) {
			super(numThreads);
			this.setThreadName(PaxosManager.this.intToString(myID)
					+ (clientFacing ? "-clientFacing" : ""));
			this.register(PaxosPacket.PaxosPacketType.PAXOS_PACKET);
		}

		public FastDemultiplexer() {
			this(Config.getGlobalInt(PC.PACKET_DEMULTIPLEXER_THREADS), false);
		}

		public boolean handleMessage(Object msg, edu.umass.cs.nio.nioutils.NIOHeader header) {
			// long t = System.nanoTime();
			assert (msg != null);
			if (msg instanceof net.minidev.json.JSONObject)
				try {
					PaxosPacketType type = null;
					net.minidev.json.JSONObject jsonMsg = (net.minidev.json.JSONObject) msg;
					assert ((type = PaxosPacket.getPaxosPacketType(jsonMsg)) != PaxosPacketType.ACCEPT || jsonMsg
							.containsKey(RequestPacket.Keys.STRINGIFIED
									.toString()));
					long t = System.nanoTime();
					PaxosPacket pp = edu.umass.cs.gigapaxos.paxosutil.PaxosPacketDemultiplexerFast
							.toPaxosPacket(fixNodeStringToInt(jsonMsg),
									PaxosManager.this.unstringer);
					Level level = type == PaxosPacketType.REQUEST ? Level.FINE
							: Level.FINEST;
					PaxosConfig.log.log(
							level,
							"{0} packet fast demultiplexer received {1}",
							new Object[] { PaxosManager.this,
									pp.getSummary(PaxosConfig.log.isLoggable(level)) });

					if (PaxosMessenger.INSTRUMENT_SERIALIZATION
							&& Util.oneIn(100))
						if (pp.getType() == PaxosPacketType.REQUEST)
							DelayProfiler.updateDelayNano(
									"requestPacketization", t);

					PaxosManager.this.handleIncomingPacket(pp);
					return true;
				} catch (JSONException e) {
					log.severe(this + " incurred JSONException while parsing "
							+ msg);
					e.printStackTrace();
				}

			try {
				// else
				assert (msg instanceof PaxosPacket);
				PaxosPacketType type = ((PaxosPacket) msg).getType();
				Level level = (type == PaxosPacketType.REQUEST ? Level.FINE
						: Level.FINEST);
				PaxosConfig.log
						.log(level,
								"{0} packet fast-byte demultiplexer received {1} {2}",
								new Object[] {
										PaxosManager.this,
										((PaxosPacket) msg).getSummary(
										// log.isLoggable(level)
												),
										msg instanceof RequestPacket
												&& (((RequestPacket) msg)
														.getEntryReplica() == PaxosManager.this.myID || ((RequestPacket) msg)
														.getEntryReplica() == IntegerMap.NULL_INT_NODE) ? "from client"
												: "" });

				/* FIXME: Need to fixNodeStringToInt. Unclear how to do the
				 * reverse efficiently while sending out messages. So we
				 * currently byteify paxos packets only when all node IDs are
				 * integers. */
				PaxosManager.this.handleIncomingPacket(((PaxosPacket) msg));
			} catch (Exception | Error e) {
				e.printStackTrace();
			}
			return true;
		}

		@Override
		protected boolean matchesType(Object message) {
			return message instanceof net.minidev.json.JSONObject;
		}

		@Override
		protected boolean isCongested(NIOHeader header) {
			if (DISABLE_CC)
				return false;
			if (PaxosManager.this.isServer(header.sndr.getAddress()))
				return false;
			// if(!clientFacing) return false;
			return PaxosManager.this.isCongested();
		}

		// @Override
		public boolean isOrderPreservingFIXME_REMOVE(
				net.minidev.json.JSONObject msg) {
			if (!ORDER_PRESERVING_REQUESTS)
				return false;
			try {
				// only preserve order for REQUEST or PROPOSAL packets
				PaxosPacketType type = PaxosPacket.getPaxosPacketType(msg);
				return (type.equals(PaxosPacket.PaxosPacketType.REQUEST) || type
						.equals(PaxosPacket.PaxosPacketType.PROPOSAL));
			} catch (JSONException e) {
				log.severe(this + " incurred JSONException while parsing "
						+ msg);
				e.printStackTrace();
			}
			return false;
		}

	}

	private static final boolean BATCHING_ENABLED = Config
			.getGlobalBoolean(PC.BATCHING_ENABLED);

	private static final boolean ENABLE_RESPONSE_CACHING = Config
			.getGlobalBoolean(PC.ENABLE_RESPONSE_CACHING);

	private void handleIncomingPacket(PaxosPacket pp) {

		if (ENABLE_RESPONSE_CACHING && pp.getType() == PaxosPacketType.REQUEST
				&& this.retransmittedRequest(((RequestPacket) pp)))
			return;
		else if (pp.getType() == PaxosPacketType.BATCHED_PAXOS_PACKET)
			for (PaxosPacket packet : ((BatchedPaxosPacket) pp)
					.getPaxosPackets())
				this.handleIncomingPacket(packet);
		else if (BATCHING_ENABLED)
			this.enqueueRequest(pp);
		else
			this.handlePaxosPacket(pp);
	}

	/* If RequestPacket, hand over to batcher that will then call
	 * handleIncomingPacketInternal on batched requests. */
	private void enqueueRequest(PaxosPacket pp) {
		PaxosPacketType type = pp.getType();
		Level level = Level.FINEST;
		if ((type.equals(PaxosPacketType.REQUEST) || type
				.equals(PaxosPacketType.PROPOSAL))
				&& RequestBatcher.shouldEnqueue()
				&& !((RequestPacket) pp).isBroadcasted()) {
			if (pp.getPaxosID() != null) {
				PaxosConfig.log.log(level, "{0} enqueueing request {1}", new Object[] {
						this, pp.getSummary(PaxosConfig.log.isLoggable(level)) });
				this.requestBatcher.enqueue(((RequestPacket) pp));
			} else
				error((RequestPacket) pp);
		} else {
			PaxosConfig.log.log(level,
					"{0} handling paxos packet {1} directly without enqueueuing",
					new Object[] { this, pp.getSummary(PaxosConfig.log.isLoggable(level)) });
			this.handlePaxosPacket(pp);
		}
	}

	private void error(RequestPacket req) {
		PaxosConfig.log.warning(this + " received request with no paxosID: "
				+ req.getSummary());
	}

	@SuppressWarnings("unchecked")
	private void handlePaxosPacket(PaxosPacket request) {
		if (this.isClosed())
			return;
		else if (emulateUnreplicated(request)
				|| this.emulateLazyPropagation(request))
			return; // testing
		else
			setProcessing(true);

		Level level = Level.FINEST;
		PaxosPacketType paxosPacketType;
		try {
			// will throw exception if no PAXOS_PACKET_TYPE
			paxosPacketType = request.getType();
			switch (paxosPacketType) {
			case FAILURE_DETECT:
				processFailureDetection((FailureDetectionPacket<NodeIDType>) request);
				break;
			case FIND_REPLICA_GROUP:
				processFindReplicaGroup((FindReplicaGroupPacket) request);
				break;
			default: // paxos protocol messages

				assert (request.getPaxosID() != null) : request.toJSONSmart()
						.toString();
				if (request instanceof RequestPacket) // base and super types
					((RequestPacket) request).addDebugInfo("i", myID);

				PaxosInstanceStateMachine pism = this.getInstance(request
						.getPaxosID());

				level = pism!=null ? level : Level.FINE;
				PaxosConfig.log.log(level, "{0} received paxos message for {1} : {2}",
						new Object[] { this,
								pism != null ? pism : "non-existent instance",
								request.getSummary(PaxosConfig.log.isLoggable(level)) });
				if ((pism != null)
						&& (pism.getVersion() == request.getVersion()))
				{
					PaxosPacket.PaxosPacketType msgType = request != null ? request.getType()
							: PaxosPacket.PaxosPacketType.NO_TYPE;
					
					//In the single node case, on receiving an ACCEPT_REPLY message,
					// we handle the ACCEPT_REPLY and the subsequent DECISION
					// message in a separate thread pool, instead of AbstractPaxosLogger.
					if(msgType.equals(PaxosPacket.PaxosPacketType.ACCEPT_REPLY) 
							&& pism.getMembers().length == 1)
					{
						this.appExecuteThreadPool.execute(new Runnable() 
								{ 
									public void run() { try {
									pism.handlePaxosMessage((request));
										} catch (JSONException je) {
											PaxosConfig.log.log(Level.SEVERE, 
													"{0} received bad JSON message: {1}",
													new Object[]{myID, request});
											je.printStackTrace();
										}
									}
								});
					}
					else
					{
						pism.handlePaxosMessage(request);
					}
				}
				else
					// for recovering group created while crashed
					this.findPaxosInstance(request);
				break;
			}
		} catch (JSONException je) {
			PaxosConfig.log.severe(this.myID + " received bad JSON message: "
					+ request);
			je.printStackTrace();
		} finally {
			setProcessing(false);
		}
	}

	private void processFailureDetection(
			FailureDetectionPacket<NodeIDType> request) {
		if (request.getSender() != null) {
			this.servers.add(request.getSender().getAddress());
		}
		FD.receive((FailureDetectionPacket<NodeIDType>) request);
	}

	private String propose(String paxosID, RequestPacket requestPacket,
			ExecutedCallback callback) {
		if (this.isClosed())
			return null;
		boolean matched = false;
		PaxosInstanceStateMachine pism = this.getInstance(paxosID);
		if (pism != null) {
			matched = true;
			requestPacket.putPaxosID(paxosID, pism.getVersion());

			PaxosConfig.log.log(Level.FINE, "{0} proposing to {1}: {2}",
					new Object[] { this, pism.getPaxosIDVersion(),
							requestPacket.getSummary() });

			this.outstanding.enqueue(new RequestAndCallback(requestPacket,
					callback));
			this.handleIncomingPacket(requestPacket);
		} else
			PaxosConfig.log.log(Level.INFO,
					"{0} could not find paxos instance {1} for request {2} with body {3}; "
							+ " last known version was [{4}]",
					new Object[] {
							this,
							paxosID,
							requestPacket.getSummary(),
							Util.truncate(requestPacket.getRequestValues()[0],
									64), this.getVersion(paxosID) });
		return matched ? pism.getPaxosIDVersion() : null;
	}

	// used (only) by RequestBatcher for already batched RequestPackets
	protected void proposeBatched(RequestPacket requestPacket) {
		if (requestPacket != null)
			this.handlePaxosPacket(requestPacket);
	}

	/**
	 * Propose a request to the paxos group with name paxosID.
	 * 
	 * @param paxosID
	 * @param requestPacket
	 * @param callback
	 * @return The paxosID:version represented as a String to which the request
	 *         got proposed; null if no paxos group named paxosID exists
	 *         locally.
	 */
	public String propose(String paxosID, String requestPacket,
			ExecutedCallback callback) {
		return propose(paxosID,
				(new RequestPacket(this.outstanding.generateUnusedID(),
						requestPacket, false)).setReturnRequestValue(),
				callback);
	}

	/**
	 * Avoids unnecessary conversion to string and back if request happens to be
	 * RequestPacket.
	 * 
	 * @param paxosID
	 * @param request
	 * @param callback
	 * @return Refer {@link #propose(String, String,ExecutedCallback)}.
	 */
	public String propose(String paxosID, Request request,
			ExecutedCallback callback) {
		return this.propose(paxosID, this.getRequestPacket(request), callback);
	}

	/**
	 * @param paxosID
	 * @param request
	 * @param callback
	 * @return Refer {@link #proposeStop(String, String, ExecutedCallback)}.
	 */
	public String proposeStop(String paxosID, Request request,
			ExecutedCallback callback) {
		// if (request instanceof RequestPacket)
		// return this.propose(paxosID, (RequestPacket) request, callback);
		return this.propose(paxosID, this.getRequestPacket(request, true),
				callback);
	}

	@SuppressWarnings("deprecation")
	private RequestPacket getRequestPacket(Request request, boolean stop) {
		return request instanceof RequestPacket && request.getRequestType().getInt()==PaxosPacket.PaxosPacketType.REQUEST.getInt() ?
		// return as-is
		(stop == ((RequestPacket) request).isStopRequest()) ? (RequestPacket) request
				:
				// fix stop
				new RequestPacket(((RequestPacket) request).requestID,
						((RequestPacket) request).requestValue, stop,
						(RequestPacket) request)
				:
				// copy over ClientRequest info
				request instanceof ClientRequest ? 
						(new RequestPacket(
						((ClientRequest) request).getRequestID(),
						((ClientRequest) request).toString(), stop,
						((ClientRequest) request).getClientAddress()))
						.setReturnRequestValue() :
				// default
						new RequestPacket(this.outstanding.generateUnusedID(),
								request.toString(), stop)
								.setReturnRequestValue();
	}

	private RequestPacket getRequestPacket(Request request) {
		return this.getRequestPacket(request, false);
	}

	/**
	 * @param paxosID
	 * @param version
	 * @param request
	 * @param callback
	 * @return Refer {@link #proposeStop(String, int, Request,ExecutedCallback)}
	 *         .
	 */
	public String proposeStop(String paxosID, int version, Request request,
			ExecutedCallback callback) {
		PaxosInstanceStateMachine pism = this.getInstance(paxosID);
		if (pism != null && pism.getVersion() == version) {
			return this.propose(paxosID, (RequestPacket) (this
					.getRequestPacket(request, true).putPaxosID(paxosID,
					version)), callback);
		} else
			PaxosConfig.log.log(Level.INFO,
					"{0} failed to propose stop request for {1}:{2}; {3}",
					new Object[] {
							this,
							paxosID,
							version,
							(pism == null ? " no paxos instance found " : pism
									.getPaxosIDVersion() + " pre-exists") });
		return null;
	}

	/**
	 * Proposes a request to stop a specific version of paxosID. There is no way
	 * to stop a paxos replicated state machine other than by issuing a stop
	 * request. The only way to know for sure that the RSM is stopped is by the
	 * application receiving the stop request.
	 * 
	 * @param paxosID
	 * @param value
	 * @param version
	 * @param callback
	 * @return The paxosID:version represented as a String to which this request
	 *         was proposed.
	 */
	public String proposeStop(String paxosID, int version, String value,
			ExecutedCallback callback) {
		PaxosInstanceStateMachine pism = this.getInstance(paxosID);
		if (pism != null && pism.getVersion() == version) {
			return this.propose(paxosID, (RequestPacket) ((new RequestPacket(
					this.outstanding.generateUnusedID(), value, true))
					.setReturnRequestValue().putPaxosID(paxosID, version)),
					callback);
		} else
			PaxosConfig.log.log(Level.INFO,
					"{0} failed to propose stop request for {1}:{2}; {3}",
					new Object[] {
							this,
							paxosID,
							version,
							(pism == null ? " no paxos instance found " : pism
									.getPaxosIDVersion() + " pre-exists") });
		return null;
	}

	/**
	 * Stop the paxos instance named paxosID on this machine irrespective of the
	 * version. Note that there can be at most one paxos version with a given
	 * name on a machine.
	 * 
	 * @param paxosID
	 * @param value
	 * @param callback
	 * @return The paxosID:version string to which the request was proposed.
	 */
	public String proposeStop(String paxosID, String value,
			ExecutedCallback callback) {
		PaxosInstanceStateMachine pism = this.getInstance(paxosID);
		if (pism == null)
			return null;
		else
			return this
					.proposeStop(paxosID, pism.getVersion(), value, callback);
	}

	/**
	 * @param paxosID
	 * @param version
	 * @return The final state wrapped in a StringContainer. We use
	 *         StringContainer to distinguish between null state and no state
	 *         when null checkpoint state is enabled.
	 */
	public StringContainer getFinalState(String paxosID, int version) {
		/* The wait below is a hack to force a little wait through
		 * synchronization. If a stop request is being executed concurrently
		 * while a getFinalState request arrives, it is better for the stop
		 * request to finish and the final checkpoint to be created before we
		 * issue getEpochFinalCheckpoint. Otherwise, we would return a null
		 * response for getEpochFinalCheckpointState here and the requester of
		 * the checkpoint is forced to time out and resend the request after a
		 * coarse-grained timeout. This wait is just an optimization and is not
		 * necessary for safety. */
		this.synchronizedNoop(paxosID, version);
		return this.paxosLogger.getEpochFinalCheckpointState(paxosID, version);
	}

	/**
	 * We are only allowed to delete a stopped paxos instance. There is no
	 * public method to force-kill a paxos instance other than by successfully
	 * creating a paxos instance with the same name and higher version. The only
	 * way to stop a paxos instance is to get a stop request committed.
	 * 
	 * @param paxosID
	 * @param version
	 * @return Returns true if the paxos instance {@code paxosID:version} exists
	 *         and is stopped. If so, the instance will be deleted.
	 */
	public boolean deleteStoppedPaxosInstance(String paxosID, int version) {
		PaxosInstanceStateMachine pism = this.getInstance(paxosID);
		if (pism != null && pism.getVersion() == version)
			// nothing to do here as stopped paxos instances are auto-killed
			if (pism.synchronizedNoop() && pism.isStopped())
				return true;
		return false;
	}

	/**
	 * @param paxosID
	 * @param version
	 * @return Returns true if the final state was successfully deleted or there
	 *         was nothing to delete.
	 */
	public boolean deleteFinalState(String paxosID, int version) {
		// might as well force-kill the instance at this point
		PaxosInstanceStateMachine pism = this.getInstance(paxosID);
		if (pism != null && pism.getVersion() == version)
			this.kill(pism);
		// needed for concurrent epoch final state creation to finish
		this.synchronizedNoop(paxosID, version);
		assert (pism == null || pism.getVersion() != version || pism
				.isStopped());
		return this.paxosLogger.deleteEpochFinalCheckpointState(paxosID,
				version);
	}

	/**
	 * The Integer return value as opposed to int is convenient to say that
	 * there is no epoch.
	 * 
	 * @param paxosID
	 * @return Integer version of paxos instance named {@code paxosID}.
	 */
	public Integer getVersion(String paxosID) {
		PaxosInstanceStateMachine pism = this.getInstance(paxosID);
		if (pism != null)
			return (int) pism.getVersion();
		else {
			return this.paxosLogger.getEpochFinalCheckpointVersion(paxosID);
		}
	}

	/**
	 * @param myAddress
	 * @param niot
	 * @return {@code this}
	 */
	public PaxosManager<NodeIDType> initClientMessenger(
			InetSocketAddress myAddress,
			InterfaceNIOTransport<NodeIDType, ?> niot) {
		PaxosManager<NodeIDType> pm = this.initClientMessenger(myAddress,
				false, niot);
		if (SSL_MODES.valueOf(Config.getGlobalString(PC.CLIENT_SSL_MODE)) != SSL_MODES.CLEAR)
			pm = pm.initClientMessenger(myAddress, true, niot);
		return pm;
	}

	/**
	 * @param myAddress
	 * @param ssl
	 * @return {@code this}
	 */
	private PaxosManager<NodeIDType> initClientMessenger(
			InetSocketAddress myAddress, boolean ssl,
			InterfaceNIOTransport<NodeIDType, ?> nioTransport) {
		Messenger<InetSocketAddress, JSONObject> cMsgr = null;
		SSLMessenger<NodeIDType, ?> msgr = (nioTransport instanceof Messenger ? (SSLMessenger<NodeIDType, ?>) nioTransport
				: null);

		try {
			int clientPortOffset = ssl ? Config
					.getGlobalInt(PC.CLIENT_PORT_SSL_OFFSET) : Config
					.getGlobalInt(PC.CLIENT_PORT_OFFSET);

			if (clientPortOffset > 0) {
				InetSocketAddress myAddressOffsetted = new InetSocketAddress(
						myAddress.getAddress(), myAddress.getPort()
								+ clientPortOffset);
				PaxosConfig.log.log(Level.INFO,
						"{0} creating client messenger at {1}; (offset={2}{3})",
						new Object[] { this, myAddressOffsetted,
								clientPortOffset, ssl ? "/SSL" : "" });

				MessageNIOTransport<InetSocketAddress, JSONObject> createdNIOTransport = null;

				cMsgr = new JSONMessenger<InetSocketAddress>(
						createdNIOTransport = new MessageNIOTransport<InetSocketAddress, JSONObject>(
								myAddressOffsetted.getAddress(),
								myAddressOffsetted.getPort(),
								/* Client facing demultiplexer is single
								 * threaded to keep clients from overwhelming
								 * the system with request load. */
								(Config.getGlobalString(PC.JSON_LIBRARY)
										.equals("org.json") ? new JSONDemultiplexer(
										0, true)
										: new FastDemultiplexer(
												Config.getGlobalInt(PC.CLIENT_DEMULTIPLEXER_THREADS),
												true)),
								ssl ? SSLDataProcessingWorker.SSL_MODES.valueOf(Config
										.getGlobalString(PC.CLIENT_SSL_MODE))
										: SSL_MODES.CLEAR).setName(this.intToString(this.myID)));
				if (Config.getGlobalBoolean(PC.STRICT_ADDRESS_CHECKS)
						&& !createdNIOTransport.getListeningSocketAddress()
								.equals(myAddressOffsetted))
					// Note: will throw false positive exception on EC2
					throw new IOException(
							"Unable to listen on specified socket address at "
									+ myAddressOffsetted
									+ " != "
									+ createdNIOTransport
											.getListeningSocketAddress());
				assert (msgr != null);
				if (ssl)
					msgr.setSSLClientMessenger(cMsgr);
				else
					msgr.setClientMessenger(cMsgr);
			}
		} catch (IOException e) {
			e.printStackTrace();
			PaxosConfig.log.severe(e.getMessage());
			System.exit(1);
		}
		return this;
	}

	/**
	 * Forces a checkpoint, but not guaranteed to happen immediately.
	 * 
	 * @param paxosID
	 */
	public void forceCheckpoint(String paxosID) {
		PaxosInstanceStateMachine pism = this.getInstance(paxosID);
		if (pism != null)
			pism.forceCheckpoint();
	}

	/**
	 * Specifies the level of reordering of decisions that prompts a
	 * sync-decisions request.
	 * 
	 * @param limit
	 */
	public void setOutOfOrderLimit(int limit) {
		this.outOfOrderLimit = Math.max(limit, 1);
	}

	protected int getOutOfOrderLimit() {
		return this.outOfOrderLimit;
	}

	private int getNumOutstandingOrQueued() {
		return (this.outstanding.requests.size())
				+ this.requestBatcher.getQueueSize();
	}

	// queue of outstanding requests
	protected void incrOutstanding(RequestPacket request) {
		request.setEntryReplicaAndReturnCount(this.myID);

		// if (request.getEntryReplica() == getMyID())
		this.outstanding.enqueue(new RequestAndCallback(request, null));
		if (request.batchSize() > 0)
			for (RequestPacket req : request.getBatched())
				// if (request.getEntryReplica() == getMyID())
				this.outstanding.enqueue(new RequestAndCallback(req, null));
		if (Util.oneIn(10))
			DelayProfiler.updateMovAvg("outstanding",
					this.outstanding.requests.size());
	}

	/**
	 * @param interval
	 */
	public void setInterCheckpointInterval(int interval) {
		this.interCheckpointInterval = interval;
	}

	/**
	 * @return Inter-checkpoint interval.
	 */
	public int getInterCheckpointInterval() {
		return this.interCheckpointInterval;
	}

	/**
	 * @param maxGap
	 */
	public void setMaxSyncDecisionsGap(int maxGap) {
		this.checkpointTransferTrigger = maxGap;
	}

	/**
	 * @return Minimum delay between successive sync decisions for the same
	 *         paxos instance. This rate limit prevents unnecessary sync'ing
	 *         under high load when a nontrivial extent of out-of-order-ness is
	 *         expected.
	 */

	public long getMinResyncDelay() {
		return this.minResyncDelay;
	}

	/**
	 * @param minDelay
	 */
	public void setMinResyncDelay(long minDelay) {
		this.minResyncDelay = minDelay;
	}

	/**
	 * @return Maximum reordering among received decisions that when exceeded
	 *         prompts a checkpoint transfer as opposed to a sync-decisions
	 *         operation.
	 */
	public int getMaxSyncDecisionsGap() {
		return this.checkpointTransferTrigger;
	}

	/**
	 * @return Returns true if null checkpoints are enabled.
	 */
	public boolean isNullCheckpointStateEnabled() {
		return this.nullCheckpointsEnabled;
	}

	/**
	 * Removes all persistent state. Just avoid using this deprecated method.
	 */
	@Deprecated
	protected synchronized void resetAll() {
		this.pinstances.clear();
		this.corpses.clear();
		this.paxosLogger.removeAll();
	}

	private static final synchronized void open() {
		{
			closed = false;
		}
	}

	private static final synchronized void closeAll() {
		{
			closed = true;
		}
	}

	private static final synchronized boolean allClosed() {
		{
			return closed;
		}
	}

	private boolean isClosed() {
		return allClosed();
	}

	/**
	 * Gracefully closes PaxosManager.
	 */
	public final void close() {
		/* The static method closeAll sets the closed flag so as to prevent any
		 * further new packet processing across all instances of PaxosManager. */
		closeAll();

		/* The static method waitToFinishAll waits until the static method
		 * getProcessing returns true, i.e., there is some PaxosManager that has
		 * started processing a packet (via handlePaxosMessage) but not finished
		 * processing it. Once closeAll returns and then waitToFinishAll
		 * returns, there can be no ongoing or future packet processing by any
		 * instance of PaxosManager in this JVM. */
		waitToFinishAll();

		/* Close logger, FD, messenger, request batcher, executor */
		this.paxosLogger.close();
		this.FD.close();
		this.messenger.stop();
		this.requestBatcher.stop();
		this.ppBatcher.stop();
		this.largeCheckpointer.close();
		this.executor.shutdownNow();
		this.appExecuteThreadPool.shutdownNow();
		if(this.myApp instanceof GigapaxosShutdownable) ((GigapaxosShutdownable)this.myApp).shutdown();

		for (Iterator<PaxosInstanceStateMachine> pismIter = this.pinstances
				.concurrentIterator(); pismIter.hasNext();)
			PaxosConfig.log.log(Level.FINE,
					"{0} terminating with paxos instance state {1}",
					new Object[] { this, pismIter.next().toStringLong() });
	}

	/**
	 * @return Idle period after which paxos instances are paused.
	 */
	protected static final long getDeactivationPeriod() {
		return Config.getGlobalInt(PC.DEACTIVATION_PERIOD);
	}

	/********************* End of public methods ***********************/

	int totalRcvd = 0;

	synchronized void incrTotalRcvd(int n) {
		totalRcvd += n;
	}

	synchronized int getTotalRcvd(int n) {
		return totalRcvd;
	}

	private static final boolean EMULATE_UNREPLICATED = Config
			.getGlobalBoolean(PC.EMULATE_UNREPLICATED);

	private final boolean emulateUnreplicated(PaxosPacket request) {
		if (!EMULATE_UNREPLICATED || !(request instanceof RequestPacket))
			return false;
		// else will finally return true
		// pretend-execute new requests

		PaxosInstanceStateMachine.execute(null, this, myApp,
				((RequestPacket) request).setEntryReplica(getMyID()), false);
		return true;
	}

	private static final boolean LAZY_PROPAGATION = Config
			.getGlobalBoolean(PC.LAZY_PROPAGATION);

	private final boolean emulateLazyPropagation(PaxosPacket request) {
		if (!LAZY_PROPAGATION || !(request instanceof RequestPacket))
			return false;

		// else will finally return true
		try {
			// extract newly received requests
			request = ((RequestPacket) request)
					.getEntryReplicaRequestsAsBatch(getMyID())[1];

			if (request != null) {
				((RequestPacket) request).setEntryReplica(getMyID());
				// broadcast newly received requests to others
				PaxosInstanceStateMachine pism = this.getInstance(request
						.getPaxosID());
				MessagingTask mtask = pism != null ? new MessagingTask(
						pism.otherGroupMembers(), request) : null;
				this.send(mtask);

				// pretend-execute newly received requests
				PaxosInstanceStateMachine.execute(null, this, myApp,
						((RequestPacket) request).setEntryReplica(getMyID()),
						false);
			}
		} catch (JSONException e) {
			PaxosConfig.log.severe(this + " unable to parse " + request.getSummary());
			e.printStackTrace();
		} catch (IOException e) {
			PaxosConfig.log.severe(this + " IOException while lazy-propagating "
					+ request.getSummary());
			e.printStackTrace();
		}
		return true;
	}

	protected Set<NodeIDType> getNodesFromStringSet(Set<String> strNodes) {
		Set<NodeIDType> nodes = new HashSet<NodeIDType>();
		for (String strNode : strNodes) {
			nodes.add(this.unstringer.valueOf(strNode));
		}
		return nodes;
	}

	protected Set<String> getStringNodesFromIntArray(int[] members) {
		Set<String> nodes = new HashSet<String>();
		for (int member : members) {
			nodes.add(this.integerMap.get(member).toString());
		}
		return nodes;
	}

	private/* synchronized */PaxosInstanceStateMachine getInstance(
			String paxosID, boolean tryHotRestore, boolean tryRestore) {
		// long methodEntryTime = System.currentTimeMillis();
		PaxosInstanceStateMachine pism = null;
		synchronized (this) {
			// atomic get and mark active to prevent concurrent pause
			if ((pism = pinstances.get(paxosID)) != null)
				pism.markActive();
		}
		if (pism == null
				&& ((tryHotRestore && (pism = this.unpause(paxosID)) != null) || (tryRestore && (pism = this
						.restore(paxosID)) != null)))
			// nothing here
			;
		// DelayProfiler.updateDelay("getInstance", methodEntryTime);
		return pism != null ? pism : pinstances.get(paxosID);
	}

	private PaxosInstanceStateMachine getInstance(String paxosID) {
		return this.getInstance(paxosID, true, true);
	}

	private boolean isPauseEnabled() {
		return Config.getGlobalBoolean(PC.PAUSE_OPTION);
	}

	private boolean isHibernateable() {
		return Config.getGlobalBoolean(PC.HIBERNATE_OPTION);
	}

	/* For each paxosID in the logs, this method creates the corresponding paxos
	 * instance and rolls it forward from the last checkpointed state.
	 * 
	 * Synchronized because this method invokes an incremental read on the
	 * database that currently does not support parallelism. But the
	 * "synchronized" qualifier here is not necessary for correctness. */
	private synchronized void initiateRecovery(NodeIDType id) {
		boolean found = false;
		int groupCount = 0, freq = 1;
		long initTime = System.currentTimeMillis();
		PaxosConfig.log.log(Level.INFO, "{0} beginning to recover checkpoints",
				new Object[] { this });
		while (this.paxosLogger.initiateReadCheckpoints(true))
			; // acquires lock
		RecoveryInfo pri = null;
		while ((pri = this.paxosLogger.readNextCheckpoint(true)) != null) {
			found = true;
			assert (pri.getPaxosID() != null);
			// start paxos instance, restore app state from checkpoint if any
			// and roll forward
			try {
				this.recover(pri.getPaxosID(), pri.getVersion(), this.myID,
						getNodesFromStringSet(pri.getMembers()), myApp,
						pri.getState());
			} catch (PaxosInstanceCreationException pice) {
				// should we remove this checkpoint?
				pice.printStackTrace();
				PaxosConfig.log.severe(this + " unable to create paxos instance "
						+ pri.getPaxosID());
			}
			if ((++groupCount) % freq == 0) {
				freq *= 2;
			}
		}
		this.paxosLogger.closeReadAll(); // releases lock
		PaxosConfig.log.log(Level.INFO,
				"{0} has recovered checkpoints for {1} paxos groups",
				new Object[] { this, groupCount });
		if (!found) {
			PaxosConfig.log.warning("No checkpoint state found for node "
					+ id
					+ ". This can only happen if\n"
					+ "(1) the node is newly joining the system, or\n(2) the node previously crashed before "
					+ "completing even a single checkpoint, or\n(3) the node's checkpoint was manually deleted.");
		}
		int logCount = 0;
		freq = 1;
		// roll forward all logged messages in a single pass
		PaxosConfig.log.log(Level.INFO, "{0} beginning to roll forward logged messages",
				new Object[] { this });
		while (this.paxosLogger.initiateReadMessages())
			; // acquires lock
		String paxosPacketString = null;
		PaxosPacket paxosPacket = null;
		/**
		 * Set packetizer for logger. We need this in order to have the benefits
		 * of caching the original string form of received accepts to reduce
		 * serialization overhead. Without a packetizer, the logger doesn't know
		 * how to convert original string node IDs (that came over the network)
		 * in the logged messages to integer IDs. The alternative would be to
		 * just store integer IDs in logged messages (trusting that we will
		 * always be able to have IntegerMap be able to convert back to the
		 * original node IDs because checkpoint recovery happens before rolling
		 * forward logs), but that means we wouldn't have the stringified
		 * caching optimization.
		 */
		this.paxosLogger
				.setPacketizer(new AbstractPaxosLogger.PaxosPacketizer() {

					@Override
					protected PaxosPacket stringToPaxosPacket(String str) {
						try {
							PaxosPacket pp = PaxosPacket
									.getPaxosPacket(PaxosManager.this
											.fixNodeStringToInt(new JSONObject(
													str)));
							assert (pp != null) : str;
							return pp;
						} catch (JSONException e) {
							e.printStackTrace();
							try {
								PaxosConfig.log.severe(PaxosManager.this
										+ " unable to decode string of byte length "
										+ str.getBytes("ISO-8859-1").length);
							} catch (UnsupportedEncodingException e1) {
								e1.printStackTrace();
							}
						}
						return null;
					}

					@Override
					protected PaxosPacket stringToPaxosPacket(byte[] bytes) {
						PaxosPacketType type = PaxosPacket.getType(bytes);
						try {
							if (type == PaxosPacketType.ACCEPT) {
								return new AcceptPacket(bytes);
							}
							// else
							return this.stringToPaxosPacket(MessageExtractor
									.decode(bytes));
						} catch (UnsupportedEncodingException
								| UnknownHostException e) {
							// likely an undecodeable accept
							e.printStackTrace();
							return null;
						}
					}
				});

		/**
		 * We need this for {@link SQLPaxosLogger} for logging messages with int
		 * IDs converted back to the original string IDs. The logger will invoke
		 * stringToPaxosPacket(String) above while reading logged messages from
		 * disk. Disk I/O is no different from network I/O in that integer IDs
		 * have meaning outside of PaxosInstanceStateMachine soft state.
		 * 
		 * We don't always have to convert int to string IDs because if we have
		 * {@code stringified} already stored, it is already in a
		 * network-friendly form.
		 */
		this.paxosLogger
				.setPaxosPacketStringifier(new AbstractPaxosLogger.PaxosPacketStringifier() {

					@Override
					protected String paxosPacketToString(PaxosPacket paxosPacket) {
						PaxosPacket.PaxosPacketType type = paxosPacket
								.getType();
						String stringified = null;
						// three loggable types
						if (type == PaxosPacket.PaxosPacketType.ACCEPT
								|| type == PaxosPacket.PaxosPacketType.PREPARE
								|| type == PaxosPacket.PaxosPacketType.DECISION) {
							if (paxosPacket instanceof RequestPacket
									&& (stringified = ((RequestPacket) paxosPacket)
											.getStringifiedSelf()) != null)
								return stringified;
							else
								try {
									net.minidev.json.JSONObject jsonSmart = paxosPacket
											.toJSONSmart();
									stringified = jsonSmart != null ? PaxosManager.this.messenger
											.fixNodeIntToString(jsonSmart)
											.toString() :
									// prepares don't have toJSONSmartImpl()
											paxosPacket.toString();
								} catch (JSONException je) {
									// exception will never be thrown
									assert (false);
									// at least use default toString in any case
									stringified = paxosPacket.toString();
								}
						}
						return stringified;
					}
				});

		try {
			while ((paxosPacket = this.paxosLogger.readNextMessage()) != null) {
				paxosPacket = PaxosPacket.markRecovered(paxosPacket);
				Level level = Level.FINEST;
				PaxosConfig.log.log(level,
						"{0} rolling forward logged message {1}",
						new Object[] { this,
								paxosPacket.getSummary(PaxosConfig.log.isLoggable(level)) });
				this.handlePaxosPacket((paxosPacket));
				if ((++logCount) % freq == 0) {
					freq *= 2;
				}
			}
		} catch (NumberFormatException e) {
			Util.suicide(PaxosConfig.log, this + " recovery interrupted while parsing "
					+ paxosPacketString
					+ ";\n Exiting because it is unsafe to continue recovery.");
			e.printStackTrace();
		}
		this.paxosLogger.closeReadAll(); // releases lock
		PaxosConfig.log.log(Level.INFO,
				"{0} rolled forward {1} messages total across {2} paxos groups",
				new Object[] { this, logCount, groupCount });

		// need to make another pass to mark all instances as active
		while (this.paxosLogger.initiateReadCheckpoints(true))
			; // acquires lock
		while ((pri = this.paxosLogger.readNextCheckpoint(true)) != null) {
			found = true;
			assert (pri.getPaxosID() != null);
			PaxosInstanceStateMachine pism = getInstance(pri.getPaxosID());
			if (pism != null) {
				pism.setActive();
				// force sync upon reboot
				if(System.currentTimeMillis()-initTime < Config.getGlobalLong
						(PC.DEACTIVATION_PERIOD))
					pism.poke(true)
							;
			}
			Boolean isActive = pism != null ? pism.isActive() : null;
			PaxosConfig.log.log(Level.INFO,
					"{0} recovered paxos instance {1}; isActive = {2} ",
					new Object[] { this,
							pism != null ? pism.toStringLong() : null, isActive });
		}
		this.paxosLogger.closeReadAll(); // releases lock

		this.hasRecovered = true;
		this.notifyRecovered();
		PaxosConfig.log.log(Level.INFO,
				"------------------{0} recovery complete-------------------",
				new Object[] { this });
	}

	protected boolean hasRecovered() {
		return this.hasRecovered;
	}

	protected boolean hasRecovered(PaxosInstanceStateMachine pism) {
		// if (ONE_PASS_RECOVERY)
		return this.hasRecovered()
		// else
		// !ONE_PASS_RECOVERY
		// return
				&& (pism != null && pism.isActive());
	}

	private static final boolean BATCHED_ACCEPT_REPLIES = Config
			.getGlobalBoolean(PC.BATCHED_ACCEPT_REPLIES);

	private PaxosMessenger<NodeIDType> wrapMessenger(
			PaxosMessenger<NodeIDType> msgr) {
		return new PaxosMessenger<NodeIDType>(PaxosManager.this.messenger) {
			public void send(MessagingTask mtask) throws JSONException,
					IOException {
				PaxosManager.this.send(mtask, BATCHED_ACCEPT_REPLIES, false);
			}

			public void send(MessagingTask[] mtasks) throws JSONException,
					IOException {
				PaxosManager.this.notifyLoggedDecisions(mtasks);
				super.send(mtasks);
			}
		};
	}

	private void notifyLoggedDecisions(MessagingTask[] mtasks) {
		PaxosInstanceStateMachine pism = null;
		for (Map.Entry<String, Integer> entry : PaxosPacketBatcher
				.getMaxLoggedDecisionMap(mtasks).entrySet())
			if ((pism = PaxosManager.this.getInstance(entry.getKey())) != null)
				pism.garbageCollectDecisions(entry.getValue());
	}

	/* All messaging is done using PaxosMessenger and MessagingTask. This method */
	protected void send(MessagingTask mtask, boolean coalesce, boolean logMsg)
			throws JSONException, IOException {
		if (mtask == null)
			return;

		if (logMsg && mtask instanceof LogMessagingTask) {
			AbstractPaxosLogger.logAndMessage(this.paxosLogger,
					(LogMessagingTask) mtask);// , this.messenger);
		} else {
			this.sendOrLoopback(coalesce ? PaxosManager.this.ppBatcher
					.coalesce(mtask) : mtask);
		}
	}

	protected void send(MessagingTask mtask) throws JSONException, IOException {
		this.send(mtask, true, true);
	}

	private void sendOrLoopback(MessagingTask mtask) throws JSONException,
			IOException {
		MessagingTask local = MessagingTask.getLoopback(mtask, myID);
		if (local != null && !local.isEmptyMessaging())
			for (PaxosPacket pp : local.msgs)
				if (pp.getType() == PaxosPacketType.BATCHED_PAXOS_PACKET)
					for (PaxosPacket packet : ((BatchedPaxosPacket) pp)
							.getPaxosPackets())
						this.handlePaxosPacket((packet));
				else
					this.handlePaxosPacket((pp));
		this.messenger.send(MessagingTask.getNonLoopback(mtask, myID));
	}

	protected void send(InetSocketAddress sockAddr, Request request,
			InetSocketAddress listenSockAddr) throws JSONException, IOException {
		try {
		this.messenger.sendClient(
				sockAddr,
				request instanceof RequestPacket ? (((RequestPacket) request)
						.toBytes()) : request, listenSockAddr);
		} catch(AssertionError e) {
			System.out.println(this + " incurred assertion error for request " + request);
			throw e;
		}
	}

	/* A clean kill completely removes all trace of the paxos instance (unlike
	 * pause or hibernate or an unclean kill). The copy of the instance kept in
	 * corpses will not be revived; in fact, is there temporarily only to make
	 * sure that the instance does not get re-created as a "missed birthing"
	 * instance creation.
	 * 
	 * synchronized because any changes to pinstances must be synchronized as
	 * createPaxosInstance and other methods also use it. Also, we want to move
	 * the paxos instance atomically from pinstances to corpses. If not atomic,
	 * it can result in the corpse (to-be) getting resurrected if a packet for
	 * the instance arrives in between.
	 * 
	 * Note: pause or hibernate or crashAndRecover like options just invoke
	 * softCrash and not kill that is more fatal. None of them do any of the
	 * following: (1) wipe out checkpoint state, (2) nullify app state, or (3)
	 * move pism to corpses, all of which kill does.
	 * 
	 * Invariant: Only a paxos instance currently inserted in the map can be
	 * killed. */
	protected synchronized void kill(PaxosInstanceStateMachine pism,
			boolean clean) {
		assert (pism != null);
		if (this.isClosed())
			throw new PaxosInstanceDestructionException(this
					+ " has already been closed");

		/* Do nothing if existing version not same as kill target. Note that if
		 * existing is null, we still kill pism. It is unlikely but possible for
		 * existing to be null, say, because the instance pism just got paused,
		 * but for pism or this paxos manager to issue a kill immediately after. */
		PaxosInstanceStateMachine existing = this
				.getInstance(pism.getPaxosID());
		if (existing != null && (pism.getVersion() - existing.getVersion() < 0)) {
			PaxosConfig.log.log(Level.INFO,
					"{0} unable to kill {1} because {2} already exists in the map",
					new Object[] { this, pism, existing });
			return;
		}

		// else got murder work to do (even if existing==null)
		while (!pism.kill(clean))
			PaxosConfig.log.severe("Problem stopping paxos instance " + pism.getPaxosID()
					+ ":" + pism.getVersion());
		incrKilled();
		this.softCrash(pism);
		this.corpses.put(pism.getPaxosID(), pism);
		executor.schedule(new Cremator(pism.getPaxosID(), this.corpses),
				Config.getGlobalInt(PC.MORGUE_DELAY), TimeUnit.MILLISECONDS);
		this.notifyUponKill();
	}

	/* Default kill is clean. Unclean kill is used by PaxosInstanceStateMachine
	 * when it is unable to execute an app request successfully. An unclean kill
	 * does not wipe out checkpoint state or app state, but does move the paxos
	 * instance to corpses because it is as good as dead at this point.
	 * 
	 * Why not just do a softCrash instead of corpsing out in the case of an app
	 * execution error? The instance might get re-created as a "missed birthing"
	 * case, but that would still be safe and, maybe, the roll forward this time
	 * around might succeed. There isnt' a strong reason one way or the other. */
	private void kill(PaxosInstanceStateMachine pism) {
		this.kill(pism, true);
	}

	// soft crash means stopping and "forgetting" the instance
	private synchronized void softCrash(PaxosInstanceStateMachine pism) {
		assert (pism != null);
		pism.forceStop();
		this.pinstances.remove(pism.getPaxosID());
	}

	/* For testing. Similar to hibernate but without forcing a checkpoint and
	 * followed immediately by a restore from the most recent (but possibly
	 * still quite old) checkpoint. */
	protected void crashAndRecover(PaxosInstanceStateMachine pism) {
		if (pism == null || this.isClosed()
				|| !this.pinstances.containsValue(pism))
			return;
		PaxosConfig.log.warning(this + " crash-and-recovering paxos instance " + pism);
		this.softCrash(pism);
		this.recover(pism.getPaxosID(), pism.getVersion(), pism.getMyID(),
				this.integerMap.get(Util.arrayToIntSet(pism.getMembers())),
				pism.getApp()); // state will be auto-recovered
	}

	// Checkpoint and go to sleep on disk. Currently not used.
	protected synchronized boolean hibernate(PaxosInstanceStateMachine pism) {
		if (pism == null || this.isClosed()
				|| !this.pinstances.containsValue(pism)
				|| !this.isHibernateable())
			return false;

		// else hibernate
		boolean hibernated = false;
		PaxosConfig.log.log(Level.INFO, "{0} trying to hibernate {1}", new Object[] { this,
				pism });
		boolean stopped = pism.tryForcedCheckpointAndStop();

		if (stopped) {
			this.softCrash(pism);
			hibernated = true;
			PaxosConfig.log.log(Level.INFO, "{0} sucessfully hibernated {1}", new Object[] {
					this, pism });
		}
		return hibernated;
	}

	// Undo hibernate. Will rollback, so not very efficient.
	private synchronized PaxosInstanceStateMachine restore(String paxosID) {
		if (this.isClosed() || !this.isHibernateable())
			return null;
		PaxosInstanceStateMachine pism = null;
		if ((pism = this.pinstances.get(paxosID)) != null)
			return pism;
		PaxosConfig.log.log(Level.INFO, "{0} trying to restore instance {1}", new Object[] {
				this, paxosID });
		RecoveryInfo pri = this.paxosLogger.getRecoveryInfo(paxosID);
		if (pri != null)
			pism = this.recover(paxosID, pri.getVersion(), this.myID,
					this.getNodesFromStringSet(pri.getMembers()), this.myApp,
					pri.getState());
		if (pism != null)
			PaxosConfig.log.log(Level.INFO,
					"{0} successfully restored hibernated instance {1}",
					new Object[] { this, pism });
		else
			PaxosConfig.log.log(Level.WARNING, "{0} unable to restore paxos instance {1}",
					new Object[] { this, paxosID });
		return pism;
	}

	/* Pausing is like hibernate but without checkpointing or subsequent
	 * recovery overhead.
	 * 
	 * We need batched pausing for efficiency, otherwise a deluge of pauses can
	 * take a long time and slow down regular request processing. The method
	 * below pauses one instance at time, which will hold up regular request
	 * processing for that much time because of the synchronization below, but
	 * if we pause in modest-sized batches, we will hold up regular request
	 * processing for slightly longer but get done with pausing all pausable
	 * instances much more quickly. */
	protected HotRestoreInfo pause(PaxosInstanceStateMachine pism) {
		if (pism == null || this.isClosed()
				|| !this.pinstances.containsValue(pism) || !isPauseEnabled())
			return null;
		PaxosConfig.log.log(Level.FINE, "{0} trying to pause {1}", new Object[] { this,
				pism.getPaxosIDVersion() });

		// else try to pause
		long pauseInitTime = System.currentTimeMillis();
		HotRestoreInfo hri = pism.tryPause();
		if (hri != null) {
			/* crash means the same as removing from pinstances as well as
			 * activePaxii for an already stopped paxos instance. */
			assert (pism.isStopped());
			this.softCrash(pism);
			if (Util.oneIn(Integer.MAX_VALUE))
				DelayProfiler.updateDelay("pause", pauseInitTime);
			PaxosConfig.log.log(Level.FINE, "{0} successfully paused {1}", new Object[] {
					this, pism.getPaxosIDVersion() });
		} else
			PaxosConfig.log.log(Level.FINE, "{0} failed to pause {1}", new Object[] { this,
					pism });
		return hri;
	}

	// FIXME: unused but may be needed if we shift to DiskMap
	protected final Diskable<String, PaxosInstanceStateMachine> disk = new Diskable<String, PaxosInstanceStateMachine>() {

		@Override
		public Set<String> commit(
				Map<String, PaxosInstanceStateMachine> toCommit)
				throws IOException {
			return PaxosManager.this.pause(toCommit, false);
		}

		@Override
		public PaxosInstanceStateMachine restore(String key) throws IOException {
			return PaxosManager.this.unpause(key);
		}
	};

	/* Batched pausing can speed up pause throughput by leveraging batching in a
	 * database. It doesn't help unpausing though. */
	protected synchronized Set<String> pause(
			Map<String, PaxosInstanceStateMachine> pauseBatch, boolean dequeue) {
		if (this.isClosed() || !isPauseEnabled())
			return null;

		long t = System.currentTimeMillis();
		// pause paxos instances
		Map<String, HotRestoreInfo> hriMap = new HashMap<String, HotRestoreInfo>();
		for (PaxosInstanceStateMachine pism : pauseBatch.values()) {
			String paxosID = pism.getPaxosID();
			HotRestoreInfo hri = dequeue ? this.pause(pism) : pism.tryPause();
			// unpause here can return null unless synchronized
			if (hri != null)
				hriMap.put(paxosID, hri);
		}

		// write paused state to disk
		Map<String, HotRestoreInfo> pausedHRIMap = this.paxosLogger
				.pause(hriMap);
		for (HotRestoreInfo pausedHRI : pausedHRIMap.values())
			hriMap.remove(pausedHRI.paxosID);

		// roll back failed pause attempts
		for (HotRestoreInfo hri : hriMap.values()) {
			boolean rolledBack = this.createPaxosInstance(hri.paxosID,
					hri.version,
					this.integerMap.get(Util.arrayToIntSet(hri.members)),
					this.myApp, null, hri, false) != null;
			if (rolledBack)
				PaxosConfig.log.log(Level.INFO, "{0} rolled back pausing of {1}",
						new Object[] { this, hri.paxosID });
			else
				PaxosConfig.log.log(Level.SEVERE,
						"{0} unable to roll back failed pausing of {1}",
						new Object[] { this, hri.paxosID });
		}
		DelayProfiler.updateDelay("pause", t, pausedHRIMap.size());
		return pausedHRIMap.keySet();
	}

	private StringLocker stringLocker = new StringLocker();

	// Hot restores from disk, i.e., restores quickly without need for rollback
	private/* synchronized */PaxosInstanceStateMachine unpause(String paxosID) {
		if (this.isClosed() || !this.hasRecovered() || !this.isPauseEnabled())
			return null;

		PaxosInstanceStateMachine restored = null;
		if ((restored = this.pinstances.get(paxosID)) != null)
			return restored;

		long unpauseInitTime = System.currentTimeMillis();
		/* stringLocker allows concurrent unpause of different paxosIDs while
		 * serializing unpause attempts of the same paxosID. We need to
		 * serialize unpause attempts to the same paxosID as otherwise, even if
		 * paused state exists, only the first unpause attempt will retrieve it
		 * but one of the latter attempts that found no paused state could still
		 * race ahead causing getInstance to return null resulting in a packet
		 * drop even though the instance exists locally. Such packet drops will
		 * not affect safety but it is good to avoid them. */
		synchronized (this.stringLocker.get(paxosID)) {
			PaxosConfig.log.log(Level.FINE, "{0} about to try to unpause instance {1}",
					new Object[] { this, paxosID });

			HotRestoreInfo hri = this.paxosLogger.unpause(paxosID);

			if (hri != null) {
				PaxosConfig.log.log(Level.FINE,
						"{0} successfully unpaused paused instance {1}",
						new Object[] { this, paxosID });
				restored = this.createPaxosInstance(hri.paxosID, hri.version,
						this.integerMap.get(Util.arrayToIntSet(hri.members)),
						this.myApp, null, hri, false);
				// if (restored != null) restored.markActive();
			} else
				PaxosConfig.log.log(Level.FINE, "{0} unable to unpause instance {1}",
						new Object[] { this, paxosID });
		}
		this.stringLocker.remove(paxosID);

		if (restored != null)
			assert (restored.isActive());
		if (restored != null)
			DelayProfiler.updateDelay("unpause", unpauseInitTime);
		return restored;
	}

	/* Create paxos instance restoring app state from checkpoint if any and roll
	 * forward. */
	private PaxosInstanceStateMachine recover(String paxosID, int version,
			int id, Set<NodeIDType> members, Replicable app, String state) {
		PaxosConfig.log.log(Level.FINE, "{0} {1}:{2} {3} recovering", new Object[] { this,
				paxosID, version, members });
		PaxosInstanceStateMachine pism = this.createPaxosInstance(paxosID,
				version, (members), app, null, null, false);
		return pism;
	}

	private PaxosInstanceStateMachine recover(String paxosID, int version,
			int id, Set<NodeIDType> members, Replicable app) {
		// state will be auto-recovered if it exists
		return this.recover(paxosID, version, id, members, app, null);
	}

	/* After rollForward, recovery is complete. In particular, we don't have to
	 * wait for any more processing of messages, e.g., out of order decisions to
	 * "settle", because the only important thing is to replay and process
	 * ACCEPTs and PREPAREs so as to bring the acceptor state up to speed, which
	 * is a purely local and non-blocking sequence of operations. Coordinator
	 * state in general is not recoverable; the easiest way to recover it is to
	 * simply call checkRunForCoordinator, which will happen automatically upon
	 * the receipt of any external packet. */
	private void rollForward(String paxosID, int version) {
		if (/* !ONE_PASS_RECOVERY || */this.hasRecovered()) {
			PaxosConfig.log.log(Level.FINE, "{0} about to roll forward {1}:{2}",
					new Object[] { this, paxosID, version });
			AbstractPaxosLogger.rollForward(paxosLogger, paxosID, messenger);
			PaxosInstanceStateMachine pism = (this.getInstance(paxosID, true,
					false));
			pism.setActive();
			assert (this.getInstance(paxosID, false, false) != null);
			// if (pism != null) pism.poke();
		}
		// TESTPaxosConfig.setRecovered(this.myID, paxosID, true); // testing
	}

	private void findPaxosInstance(PaxosPacket pp) throws JSONException {
		if (!this.hasRecovered()) {
			this.logPacketDrop(pp);
			return;
		}
		assert (pp.getPaxosID() != null);
		/* If it is possible for there to be no initial state checkpoint, under
		 * missed birthing, an acceptor may incorrectly report its gcSlot as -1,
		 * and if a majority do so (because that majority consists all of missed
		 * birthers), a coordinator may propose a proposal for slot 0 even
		 * though an initial state does exist, which would end up overwriting
		 * the initial state. So we can not support ambiguity in whether there
		 * is initial state or not. If we force initial state checkpoints (even
		 * null state checkpoints) to always exist, so that missed birthers can
		 * always set the initial gcSlot to 0. */
		if (!this.isNullCheckpointStateEnabled()) {
			this.logPacketDrop(pp);
			return;
		}
		PaxosInstanceStateMachine zombie = this.corpses.get(pp.getPaxosID());
		if (zombie == null || (zombie.getVersion() - pp.getVersion()) < 0)
			findReplicaGroup(pp);
		else
			this.logPacketDrop(pp);
	}

	private void logPacketDrop(PaxosPacket pp) {
		PaxosConfig.log.log(PaxosPacket.isRecovery(pp) ? Level.FINE : Level.INFO,
				"{0} dropping packet {1} as unable to find active paxos instance",
				new Object[] { this, pp.getSummary() });
	}

	/* The two methods, heardFrom and isNodeUp, below are the only ones that
	 * invoke nodeMap.get(int). They are only invoked after the corresponding
	 * NodeIDType is already inserted in the map. */
	protected void heardFrom(int id) {
		try {
			this.FD.heardFrom(this.integerMap.get(id));
		} catch (RuntimeException re) {
			// do nothing, can happen during recovery
			PaxosConfig.log.log(Level.INFO, "{0} has no NodeIDType entry for integer {1}",
					new Object[] { this, id });
		}
	}

	protected boolean isNodeUp(int id) {
		return (FD != null ? FD.isNodeUp(this.integerMap.get(id)) : false);
	}

	protected boolean lastCoordinatorLongDead(int id) {
		return (FD != null ? FD
				.lastCoordinatorLongDead(this.integerMap.get(id)) : true);
	}

	protected long getDeadTime(int id) {
		return (FD != null ? FD.getDeadTime(this.integerMap.get(id)) : System
				.currentTimeMillis());
	}

	protected AbstractPaxosLogger getPaxosLogger() {
		return paxosLogger;
	}

	protected PaxosMessenger<NodeIDType> getMessenger() {
		return this.messenger;
	}

	/****************** Start of methods to gracefully finish processing **************/
	private static final synchronized void setProcessing(boolean b) {
		if (b)
			processing++;
		else
			processing--;
		if (processing == 0)
			PaxosManager.class.notify();
	}

	private static final synchronized boolean getProcessing() {
		return processing > 0;
	}

	protected static final synchronized void waitToFinishAll() {
		try {
			while (getProcessing()) {
				PaxosManager.class.wait();
			}
		} catch (InterruptedException ie) {
			ie.printStackTrace();
		}
	}

	private synchronized void timedWaitCanCreateOrExistsOrHigher(
			String paxosID, int version, long timeout) {
		try {
			if (!this.canCreateOrExistsOrHigher(paxosID, version))
				wait(timeout);
		} catch (InterruptedException ie) {
			ie.printStackTrace();
		}
	}

	// wait until timeout for creation
	private synchronized void timedWaitForExistence(String paxosID,
			int version, long timeout) {
		try {
			long waitStartTime = System.currentTimeMillis();
			while (!this.equalOrHigherVersionExists(paxosID, version)
					&& System.currentTimeMillis() - waitStartTime < timeout)
				wait(timeout);
		} catch (InterruptedException ie) {
			ie.printStackTrace();
		}
	}

	protected synchronized void waitCanCreateOrExistsOrHigher(String paxosID,
			int version) {
		try {
			while (!this.canCreateOrExistsOrHigher(paxosID, version))
				wait();
		} catch (InterruptedException ie) {
			ie.printStackTrace();
		}

	}

	protected synchronized void notifyUponKill() {
		notifyAll();
	}

	protected synchronized void notifyUponCreation() {
		notifyAll();
	}

	/**
	 * This is a common default create paxos instance creation method, i.e., we
	 * wait for lower versions to be killed if necessary but, after a timeout,
	 * create the new instance forcibly anyway. This method won't create the
	 * instance if the same or higher version already exists. One concern with
	 * this method is that force killing lower versions in order to start higher
	 * versions can cause the epoch final state to be unavailable at *any* node
	 * in immediately lower version. It is okay to kill even an immediately
	 * preceding instance only if we already have the necessary state
	 * (presumably obtained from a stopped immediately preceding instance at
	 * some other group member). In the reconfiguration protocol, we must ensure
	 * this by starting a new epoch only after receiving a successful
	 * acknowledgment for stopping the previous epoch. However, if say only one
	 * node has executed the previous epoch's stop and then starts the new epoch
	 * and causes other new epoch replicas to force-create the new epoch, and
	 * then crashes, the new epoch is stuck.
	 * 
	 * @param paxosID
	 * @param version
	 * @param gms
	 * @param app
	 * @param state
	 * @param timeout
	 * @return Returns true if this paxos instance or one with a higher version
	 *         number was successfully created.
	 */
	public boolean createPaxosInstanceForcibly(String paxosID, int version,
			Set<NodeIDType> gms, Replicable app, String state, long timeout) {
		if (timeout < Config.getGlobalInt(PC.CAN_CREATE_TIMEOUT))
			timeout = Config.getGlobalInt(PC.CAN_CREATE_TIMEOUT);
		// still do a timed wait
		this.timedWaitCanCreateOrExistsOrHigher(paxosID, version, timeout);
		return this.createPaxosInstanceForcibly(paxosID, version, gms, app,
				state);
	}

	private synchronized boolean createPaxosInstanceForcibly(String paxosID,
			int version, Set<NodeIDType> gms, Replicable app, String state) {
		PaxosInstanceStateMachine pism = this.getInstance(paxosID);
		// if equal or higher instance exists
		if (pism != null && (pism.getVersion() - version >= 0))
			return true;

		if (pism != null && pism.getVersion() - version < 0) {
			PaxosConfig.log.log(Level.INFO,
					"{0} forcibly killing {1} in order to create {2}:{3}",
					new Object[] { this, pism.getPaxosIDVersion(), paxosID,
							version });
			this.kill(pism); // will succeed or throw exception
		}
		boolean created = this.createPaxosInstance(paxosID, version, gms, app,
				state);
		return created;
	}

	/**
	 * @param paxosID
	 * @param version
	 * @return Returns true if the paxos instance {@code paxosID:version} exists
	 *         or a higher version exists.
	 */
	public boolean equalOrHigherVersionExists(String paxosID, int version) {
		PaxosInstanceStateMachine pism = this.getInstance(paxosID);
		if (pism != null && (pism.getVersion() - version >= 0))
			return true;
		return false;
	}

	/**
	 * Unlike the method {@link #equalOrHigherVersionExists(String, int)}, this
	 * method checks for whether an equal or higher version was previously
	 * stopped. We need this check to prevent going back in time, i.e., starting
	 * an epoch after it has been stopped.
	 * 
	 * @param paxosID
	 * @param version
	 * @return
	 */
	private boolean equalOrHigherVersionStopped(String paxosID, int version) {
		// lastVersion may be active or recently stopped
		Integer lastStoppedVersion = this.paxosLogger
				.getEpochFinalCheckpointVersion(paxosID);
		if (lastStoppedVersion != null && lastStoppedVersion - version >= 0)
			return true;
		return false;
	}

	/****************** End of methods to gracefully finish processing **************/

	private String printLog(String paxosID) {
		return ("State for " + paxosID + ": Checkpoint: " + this.paxosLogger
				.getStatePacket(paxosID));
	}

	// send a request asking for your group
	private void findReplicaGroup(PaxosPacket pp) throws JSONException {
		FindReplicaGroupPacket findGroup = new FindReplicaGroupPacket(
				this.myID, pp); // paxosID and version should be within
		int nodeID = FindReplicaGroupPacket.getNodeID(pp);
		NodeIDType node = nodeID > 0 ? this.integerMap.get(nodeID) : 
				(pp instanceof RequestPacket && (nodeID=((RequestPacket) pp).getEntryReplica()) > 0 ? 
				this.integerMap.get(nodeID)
				: null)
				;
		if (nodeID >= 0) {
			try {
				PaxosConfig.log.log(Level.INFO,
						"{0} received paxos {1} for non-existent instance {2}; contacting {3} for help",
						new Object[] { this, pp.getSummary(), pp.getPaxosID(),
								node });
				this.send(new MessagingTask(nodeID, findGroup));
			} catch (IOException ioe) {
				ioe.printStackTrace();
			}
		} else if(!this.corpses.containsKey(pp.getPaxosID())) {
			PaxosConfig.log.log(pp instanceof RequestPacket ? Level.INFO : Level.INFO,
					"{0} cant find group member in {1} {2}",
					new Object[] {
							this,
							pp.getSummary(),
							pp instanceof RequestPacket ? ((((RequestPacket) pp)
									.getEntryReplica() != this.myID ? "forwarded by entry node "
									+ node
									: "received from client"
											+ ((RequestPacket) pp)
													.getClientAddress()))
									+ ", which may be because the paxos instance has not yet been created or has been recently deleted."
									: "" });
		}
	}

	// process a request or send an answer
	private void processFindReplicaGroup(FindReplicaGroupPacket findGroup)
			throws JSONException {
		MessagingTask mtask = null;
		if (findGroup.group == null && findGroup.nodeID != this.myID) {
			// process a request
			PaxosInstanceStateMachine pism = this.getInstance(findGroup
					.getPaxosID());
			if (pism != null && pism.getVersion() == findGroup.getVersion()) {
				FindReplicaGroupPacket frgReply = new FindReplicaGroupPacket(
						pism.getMembers(), findGroup);
				mtask = new MessagingTask(findGroup.nodeID, frgReply);
			}
		} else if (findGroup.group != null && findGroup.nodeID == this.myID) {
			// process an answer
			PaxosInstanceStateMachine pism = this.getInstance(findGroup
					.getPaxosID());
			if (pism == null
					|| (pism.getVersion() - findGroup.getVersion()) < 0) {
				// wait to see if it gets created anyway;
				this.timedWaitForExistence(findGroup.getPaxosID(),
						findGroup.getVersion(),
						Config.getGlobalInt(PC.WAIT_TO_GET_CREATED_TIMEOUT));

				// wait and kill lower versions if any
				if (pism != null
						&& (pism.getVersion() - findGroup.getVersion() < 0)) {
					// wait to see if lower versions go away anyway
					this.timedWaitCanCreateOrExistsOrHigher(
							findGroup.getPaxosID(), findGroup.getVersion(),
							Config.getGlobalInt(PC.CAN_CREATE_TIMEOUT));
					this.kill(pism);
				}

				// create out of "nothing"
				boolean created = this.createPaxosInstance(findGroup
						.getPaxosID(), findGroup.getVersion(), this.integerMap
						.get(Util.arrayToIntSet(findGroup.group)), myApp, null,
						null, false, true) != null;
				if (created)
					PaxosConfig.log.log(Level.INFO,
							"{0} created paxos instance {1}:{2} from nothing because it apparently missed its birthing",
							new Object[] { this, findGroup.getPaxosID(),
									findGroup.getVersion() });
			}
		}
		try {
			if (mtask != null)
				this.send(mtask);
		} catch (IOException ioe) {
			ioe.printStackTrace();
		}
	}

	/*************************** Start of activePaxii related methods **********************/

	private static final double PAUSE_SIZE_THRESHOLD = Config
			.getGlobalDouble(PC.PAUSE_SIZE_THRESHOLD);
	private long lastDeactivationAttempt = 0;

	private boolean shouldTryDeactivation() {
		synchronized (this) {
			if ((System.currentTimeMillis() - lastDeactivationAttempt < Config
					.getGlobalLong(PC.DEACTIVATION_PERIOD))
					|| (this.pinstances.size() < this.pinstances.capacity()
							* PAUSE_SIZE_THRESHOLD))
				return false;
			lastDeactivationAttempt = System.currentTimeMillis();
			return true;
		}
	}

	private static final int FORCE_PAUSE_FACTOR = 10;
	private static final double PAUSE_RATE_LIMIT = Config
			.getGlobalDouble(PC.PAUSE_RATE_LIMIT);

	/* We currently make a periodic pass over all active instances to sync and
	 * check for deactivation. However, deactivation can be delegated to a
	 * general-purpose DiskMap like structure and can be done more efficiently
	 * in *expectation* than a full active sweep (at a ~2x higher memory cost)
	 * every iteration. The sync also does not need a sweep if we maintain a
	 * separate set of paxosIDs (with a commensurate memory cost) that are not
	 * caught up and we sync just those. A sweep thread (like below or in
	 * DiskMap) is needed in order to have the benefit of reducing the memory
	 * footprint down to as small as necessary in steady-state without slowing
	 * down the critical path. The bad case for a sweep is when most of the
	 * mapped instances are active, so the sweeps end up being redundant; it is
	 * unclear if this actually affects performance much given the low priority
	 * hint for the thread and the explict rate limit. */
	private void syncAndDeactivate() {
		if (isClosed() || this.pinstances.size() == 0)
			return;
		if (!this.shouldTryDeactivation())
			return;

		long t0 = System.currentTimeMillis();
		RateLimiter rateLimiter = new RateLimiter(PAUSE_RATE_LIMIT);
		PaxosConfig.log.log(Level.FINE,
				"{0} initiating deactivation attempt, |activePaxii| = {1}",
				new Object[] { this, this.pinstances.size() });
		int numPaused = 0;
		Map<String, PaxosInstanceStateMachine> batch = new HashMap<String, PaxosInstanceStateMachine>();

		// cuckoo hashmap now supports an efficient iterator
		for (Iterator<PaxosInstanceStateMachine> pismIter = this.pinstances
				.concurrentIterator(); pismIter.hasNext();) {
			PaxosInstanceStateMachine pism = pismIter.next();

			String paxosID = pism.getPaxosID();

			if (pism.isLongIdle()
			// if size > capacity/2, pause 1/FORCE_PAUSE_FACTOR fraction
					|| (this.pinstances.size() > this.pinstances.capacity() / 2 && numPaused < this.pinstances
							.capacity() / FORCE_PAUSE_FACTOR)) {
				PaxosConfig.log.log(Level.FINER, "{0} trying to pause {1} [{2}]",
						new Object[] { this, paxosID, pism });
				/* The sync below ensures that, at least once every deactivation
				 * period, we sync decisions for an active paxos instance. This
				 * is handy when a paxos instance is not caught up but doesn't
				 * get any new messages either, say, because nothing new is
				 * happening, then it has no reason to do anything but will
				 * remain unnecessarily active; the sync here allows it to
				 * potentially catch up and possibly be paused in the next
				 * deactivation round if there is still no action by then. The
				 * sync is useful irrespective of whether or not the instance is
				 * caught up for pausability
				 * 
				 * Overhead: This sync imposes a message overhead of up to A
				 * messages A is the number of active paxos instances. For
				 * example, with 10K active instances, this method could send
				 * 10K messages, which is high. However, for each instance, the
				 * sync message will get sent only if it has not recently sent a
				 * sync message *and* it is out of sync or it has just started
				 * up and has a very low outOfOrder limit. Consequently, we
				 * should avoid having a large number of paxos instances with a
				 * very low outOfOrderLimit, especially if all they plan to do
				 * is to start up and do nothing, otherwise, they will cause a
				 * one-time deluge of sync messages before being paused.
				 * 
				 * If active instances are generally busy but out of sync, we
				 * could impose a bandwidth overhead of A/D where D is the
				 * deactivation thread's period, e.g., A=10K, D=30secs => an
				 * overhead of 333 messages/sec, which although seems high is
				 * possible only if none of those paxos instances sent a sync
				 * reauest in the last S seconds, where S is the minimum
				 * inter-sync interval for each instance (default 1 second). In
				 * expectation, a high overhead relative to the inevitable paxos
				 * commit overhead (of 3 messages per replica per decision) is
				 * unlikely unless the workload and network behave
				 * adversarially, i.e., in every D period, each active paxos
				 * instance executes just enough decisions for it to be possible
				 * for its outOfOrder threshold to be triggered and the network
				 * reorders some of those decisions. If the instance commits
				 * many more decisions than the outOfOrder threshold, then the
				 * sync message adds only a small relative overhead, e.g., if
				 * the outOfOrder threshold is 10, roughly 33 messages (accept,
				 * acceptReply, decision) would be required to commit at least
				 * 11 decisions that would then trigger just one sync message.
				 * If the outOfOrder threshold is 1, then the sync message could
				 * add one message to every 6 expected messages (for 2 paxos
				 * commits) at this replica, a ~15% overhead. But with such a
				 * low outOfOrder threshold, we should not be having a large
				 * number of paxos instances in the first place. */
				this.syncPaxosInstance(pism, false);
				// rate limit if well under capacity
				if (this.pinstances.size() < this.pinstances.capacity()
						/ FORCE_PAUSE_FACTOR)
					rateLimiter.record();
				batch.put(pism.getPaxosID(), pism);
				if (batch.size() >= PAUSE_BATCH_SIZE) {
					Set<String> batchPaused = pause(batch, true);
					if (batchPaused != null)
						numPaused += batchPaused.size();
					PaxosConfig.log.log(Level.FINE, "{0} paused {1}", new Object[] { this,
							batchPaused });
					this.printPauseLog(batchPaused);
					batch.clear();
				}
			}
		}
		if (!batch.isEmpty()) {
			this.printPauseLog(this.pause(batch, true));
		}
		DelayProfiler.updateDelay("deactivation", t0);
	}

	private void printPauseLog(Collection<String> paused) {
		if(this.isClosed() || !this.isPauseEnabled() || paused==null) return;
		
		// can not call synchronized methods inside log statements
		long totalCreated = this.getNumCreated();
		long totalCurrent = this.getNumInstancesAndResetChanged();

		PaxosConfig.log.log(paused.size() > 0 || this.totalInstancesChanged ? Level.INFO
				: Level.FINE,
				"{0} deactivated {1} idle instances {2}; has {3} active instances{4}; avg_pause_delay = {5};"
						+ " avg_deactivation_loop_delay = {6}; total_instances_created = {7}; total_current_instances = {8}",
				new Object[] {
						this,
						paused.size(),
						Util.truncatedLog(paused, PRINT_LOG_SIZE),
						this.pinstances.size(),
						this.pinstances.size() < 10 ? Arrays
								.asList(this.pinstances.keySet().toArray())
								: "", Util.nmu(DelayProfiler.get("pause")),
						Util.ms(DelayProfiler.get("deactivation")),
						totalCreated, totalCurrent });
	}

	private static final int PRINT_LOG_SIZE = 16;
	private static final int PAUSE_BATCH_SIZE = Config
			.getGlobalInt(PC.PAUSE_BATCH_SIZE);

	/*************************** End of activePaxii related methods **********************/

	private class Cremator implements Runnable {
		String id = null;
		HashMap<String, PaxosInstanceStateMachine> map = null;

		Cremator(String paxosID,
				HashMap<String, PaxosInstanceStateMachine> zombies) {
			this.id = paxosID;
			this.map = zombies;
		}

		public void run() {
			synchronized (map) {
				map.remove(id);
			}
		}
	}

	/* Both deactivates, i.e., removes temporary active paxos state, and pauses,
	 * i.e., swaps safety-critical paxos state to disk. */
	private class Deactivator implements Runnable {
		public void run() {
			/* There is a good reason not to slow down this thread as that will
			 * essentially slow down the rate of group creation. Groups can at
			 * most be created as fast as they can be paused, otherwise we will
			 * run out of memory. */
			// Thread.currentThread().setPriority(Thread.MIN_PRIORITY);
			try {
				syncAndDeactivate();
			} catch (Exception e) {
				// must continue running despite any exceptions
				e.printStackTrace();
			}
		}
	}

	protected int getMyID() {
		return this.myID;
	}

	/**
	 * @return NodeIDType of this.
	 */
	public NodeIDType getNodeID() {
		return this.messenger.getMyID();
	}

	private synchronized void waitToRecover() {
		try {
			this.wait();
		} catch (InterruptedException e) {
			e.printStackTrace();
		}
	}

	private synchronized void notifyRecovered() {
		this.notifyAll();
	}

	// convert string -> NodeIDType -> int (can *NOT* convert string directly to
	// int)
	private JSONObject fixNodeStringToInt(JSONObject json) throws JSONException {
		// long t = System.nanoTime();
		if (!PaxosMessenger.ENABLE_INT_STRING_CONVERSION)
			return json;
		// FailureDetectionPacket already has generic NodeIDType
		if (PaxosPacket.getPaxosPacketType(json) == PaxosPacket.PaxosPacketType.FAILURE_DETECT)
			return json;

		if (json.has(PaxosPacket.NodeIDKeys.B.toString())) {
			// fix ballot string
			String ballotString = json.getString(PaxosPacket.NodeIDKeys.B
					.toString());
			NodeIDType nodeID = this.unstringer.valueOf(Ballot
					.getBallotCoordString(ballotString));
			if (nodeID != null)
				// assert (coordInt != null);
				json.put(PaxosPacket.NodeIDKeys.B.toString(),
						new Ballot(Ballot.getBallotNumString(ballotString),
								this.integerMap.put(nodeID)).toString());
		} else if (json.has(PaxosPacket.NodeIDKeys.GROUP.toString())) {
			// fix group string (JSONArray)
			JSONArray jsonArray = json
					.getJSONArray(PaxosPacket.NodeIDKeys.GROUP.toString());
			for (int i = 0; i < jsonArray.length(); i++) {
				String memberString = jsonArray.getString(i);
				int memberInt = this.integerMap.put(this.unstringer
						.valueOf(memberString));
				jsonArray.put(i, memberInt);
			}
			json.put(PaxosPacket.NodeIDKeys.GROUP.toString(), jsonArray);
		} else
			for (PaxosPacket.NodeIDKeys key : PaxosPacket.NodeIDKeys.values()) {
				if (json.has(key.toString())) {
					// fix default node string
					String nodeString = json.getString(key.toString());
					if (!nodeString.equals(IntegerMap.NULL_STR_NODE)) {
						int nodeInt = this.integerMap.put(this.unstringer
								.valueOf(nodeString));
						json.put(key.toString(), nodeInt);
					}
				}
			}
		// if(Util.oneIn(100))
		// DelayProfiler.updateDelayNano("fixNodeStringToIntJSON", t);
		return json;
	}

	private net.minidev.json.JSONObject fixNodeStringToInt(
			net.minidev.json.JSONObject json) {
		// long t = System.nanoTime();
		// FailureDetectionPacket already has generic NodeIDType
		if ((Integer) json.get(PaxosPacket.Keys.PT.toString()) == PaxosPacket.PaxosPacketType.FAILURE_DETECT
				.getInt())
			return json;

		if (json.containsKey(PaxosPacket.NodeIDKeys.B.toString())) {
			// fix ballot string
			String ballotString = (String) json.get(PaxosPacket.NodeIDKeys.B
					.toString());
			json.put(
					PaxosPacket.NodeIDKeys.B.toString(),
					new Ballot(Ballot.getBallotNumString(ballotString),
							this.integerMap.put(this.unstringer.valueOf(Ballot
									.getBallotCoordString(ballotString))))
							.toString());
		} else if (json.containsKey(PaxosPacket.NodeIDKeys.GROUP.toString())) {
			// fix group string (JSONArray)
			Collection<?> jsonArray = (Collection<?>) json
					.get(PaxosPacket.NodeIDKeys.GROUP.toString());

			Set<Integer> group = new HashSet<Integer>();
			for (Object element : jsonArray) {
				String memberString = element.toString();
				int memberInt = this.integerMap.put(this.unstringer
						.valueOf(memberString));
				group.add(memberInt);
			}
			json.put(PaxosPacket.NodeIDKeys.GROUP.toString(), group);
		} else
			for (PaxosPacket.NodeIDKeys key : PaxosPacket.NodeIDKeys.values()) {
				if (json.containsKey(key.toString())) {
					// fix default node string
					String nodeString = json.get(key.toString()).toString();
					if (!nodeString.equals(IntegerMap.NULL_STR_NODE)) {
						int nodeInt = this.integerMap.put(this.unstringer
								.valueOf(nodeString));
						json.put(key.toString(), nodeInt);
					}
				}
			}
		// if(Util.oneIn(100))
		// DelayProfiler.updateDelayNano("fixNodeStringToIntJSONSmart", t);
		return json;
	}

	public String toString() {
		return this.getClass().getSimpleName() + ":"
				+ this.integerMap.get(myID);
	}

	protected String intToString(int id) {
		return this.integerMap.get(id).toString();
	}

	/* ********************** Testing methods below ********************* */

	private void testingInitialization() {
		if (cleanDB)
			while (!this.paxosLogger.removeAll())
				;

	}

	private static boolean cleanDB = false;

	/**
	 * If set to true, {@link PaxosManager} will clear the DB upon creation.
	 * This static flag applies only to PaxosManager instances created after
	 * this flag has been set to true.
	 * 
	 * @param clean
	 */
	public static final void startWithCleanDB(boolean clean) {
		cleanDB = clean;
	}

	/**
	 * This test method is deprecated and will either be removed or
	 * significantly revamped. Use TESTPaxosMain instead to run a single machine
	 * test with multiple virtual nodes.
	 * 
	 * @param args
	 * @throws InterruptedException
	 * @throws IOException
	 * @throws JSONException
	 */
	@Deprecated
	static void test(String[] args) throws InterruptedException, IOException,
			JSONException {
		int[] members = TESTPaxosConfig.getDefaultGroup();
		int numNodes = members.length;

		SampleNodeConfig<Integer> snc = new SampleNodeConfig<Integer>(2000);
		snc.localSetup(Util.arrayToIntSet(members));

		@SuppressWarnings("unchecked")
		PaxosManager<Integer>[] pms = new PaxosManager[numNodes];
		TESTPaxosApp[] apps = new TESTPaxosApp[numNodes];

		/* We always test with the first member crashed. This also ensures that
		 * the system is fault-tolerant to the failure of the default
		 * coordinator, which in our policy is the first (or lowest numbered)
		 * node. */
		TESTPaxosConfig.crash(members[0]);
		/* We disable sending replies to client in PaxosManager's unit-test. To
		 * test with clients, we rely on other tests in TESTPaxosMain
		 * (single-machine) or on TESTPaxosNode and TESTPaxosClient for
		 * distributed testing. */
		TESTPaxosConfig.setSendReplyToClient(false);

		/* This setting is "guilty until proven innocent", i.e., each node will
		 * start out assuming that all other nodes are dead. This is probably
		 * too pessimistic as it will cause every node to run for coordinator
		 * when it starts up but is good for testing. */
		FailureDetection.setParanoid();

		// Set up paxos managers and apps with nio
		for (int i = 0; i < numNodes; i++) {
			System.out.println("Initiating PaxosManager at node " + members[i]);
			JSONNIOTransport<Integer> niot = new JSONNIOTransport<Integer>(
					members[i], snc, new PacketDemultiplexerDefault(), true);
			apps[i] = new TESTPaxosApp(niot); // app, PM reuse nio
			pms[i] = new PaxosManager<Integer>(members[i], snc, niot, apps[i]);
		}

		System.out.println("Initiated all " + numNodes
				+ " paxos managers with failure detectors..\n");

		/* We don't rigorously test with multiple groups as they are
		 * independent, but this is useful for memory testing. */
		int numPaxosGroups = 2;
		String[] names = new String[numPaxosGroups];
		for (int i = 0; i < names.length; i++)
			names[i] = "paxos" + i;

		System.out.println("Creating " + numPaxosGroups
				+ " paxos groups each with " + numNodes
				+ " members each, one each at each of the " + numNodes
				+ " nodes");
		for (int node = 0; node < numNodes; node++) {
			int k = 1;
			for (int group = 0; group < numPaxosGroups; group++) {
				// creating a paxos instance may induce recovery from disk
				pms[node].createPaxosInstance(names[group], 0,
						Util.arrayToIntSet(members), apps[node], null, null,
						false);
				if (numPaxosGroups > 1000
						&& ((group % k == 0 && ((k *= 2) > 0)) || group % 100000 == 0)) {
					System.out.print(group + " ");
				}
			}
			System.out.println("..node" + members[node] + " done");
		}
		Thread.sleep(1000);

		/* Wait for all paxos managers to finish recovery. Recovery is finished
		 * when initiateRecovery() is complete. At this point, all the paxos
		 * groups at that node would have also rolled forward. */
		int maxRecoverySlot = -1;
		int maxRecoveredNode = -1;
		for (int i = 0; i < numNodes; i++) {
			while (!TESTPaxosConfig.isCrashed(members[i])
					&& !TESTPaxosConfig.getRecovered(members[i], names[0])) {
				PaxosConfig.log.info("Waiting for node " + members[i] + " to recover ");
				pms[i].waitToRecover();
			}
			PaxosConfig.log.info(members[i]
					+ " finished recovery including rollback;\n" + names[0]
					+ " recovered at slot " + apps[i].getNumCommitted(names[0]));
			// need max recovery slot for names[0] below
			maxRecoverySlot = Math.max(maxRecoverySlot,
					apps[i].getNumCommitted(names[0]));
			maxRecoveredNode = i;
		}

		System.out.println("all nodes done creating groups.");

		/*********** Finished creating paxos instances for testing *****************/

		/************* Begin ClientRequestTask **************************/
		ScheduledExecutorService execpool = Executors.newScheduledThreadPool(5);
		class ClientRequestTask implements Runnable {
			private final RequestPacket request;
			private final PaxosManager<Integer> paxosManager;

			ClientRequestTask(RequestPacket req, PaxosManager<Integer> pm) {
				request = req;
				paxosManager = pm;
			}

			public void run() {
				try {
					JSONObject reqJson = request.toJSONObject();
					JSONPacket.putPacketType(reqJson,
							PaxosPacketType.PAXOS_PACKET.getInt());
					paxosManager.propose(request.getPaxosID(), request, null);
				} catch (JSONException e) {
					e.printStackTrace();
				}
			}
		}
		/************* End ClientRequestTask **************************/

		/* Create and schedule requests. All requests are scheduled immediately
		 * to test concurrency */
		int numRequests = 1000;
		RequestPacket[] reqs = new RequestPacket[numRequests];
		ScheduledFuture<?>[] futures = new ScheduledFuture[numRequests];
		int numExceptions = 0;
		double scheduledDelay = 0;
		for (int i = 0; i < numRequests; i++) {
			reqs[i] = new RequestPacket(i, "[ Sample write request numbered "
					+ i + " ]", false);
			reqs[i].putPaxosID(names[0], 0);
			JSONObject reqJson = reqs[i].toJSONObject();
			JSONPacket.putPacketType(reqJson,
					PaxosPacketType.PAXOS_PACKET.getInt());
			try {
				ClientRequestTask crtask = new ClientRequestTask(reqs[i],
						pms[1]);
				futures[i] = (ScheduledFuture<?>) execpool.schedule(crtask,
						(long) scheduledDelay, TimeUnit.MILLISECONDS);
				scheduledDelay += 0;
			} catch (Exception e) {
				e.printStackTrace();
				continue;
			}
		}
		/* Any exceptions below could occur because of exceptions inside paxos.
		 * Scheduling a request will invoke PaxosManager.propose() that will
		 * cause it to send the request to the corresponding
		 * PaxosInstanceStateMachine. */
		PaxosConfig.log.info("Waiting for request scheduling to complete.");
		for (int i = 0; i < numRequests; i++) {
			try {
				futures[i].get();
			} catch (Exception e) {
				e.printStackTrace();
				numExceptions++;
			}
		}
		PaxosConfig.log.info("Request scheduling complete; numExceptions=" + numExceptions);
		Thread.sleep(1000);

		/* Wait for scheduled requests to finish being processed by paxos. We
		 * check for this by checking that at least one node has executed up to
		 * the slot number maxRecoverySlot + numRequests. */
		while (apps[maxRecoveredNode].getNumCommitted(names[0]) < maxRecoverySlot
				+ numRequests) {
			apps[maxRecoveredNode].waitToFinish();
			;
		}
		PaxosConfig.log.info(maxRecoveredNode + " has executed up to slot "
				+ (maxRecoverySlot + numRequests));

		/* The code below waits for all uncrashed replicas to finish executing
		 * up to the same slot and will then assert the SMR invariant, i.e.,
		 * they all made the same state transitions up to that slot. */
		int numCommitted = 0;
		for (int i = 0; i < numNodes; i++) {
			for (int j = i + 1; j < numNodes; j++) {
				if (TESTPaxosConfig.isCrashed(members[i])
						|| TESTPaxosConfig.isCrashed(members[j]))
					continue; // ignore crashed nodes

				int committed1 = apps[i].getNumCommitted(names[0]);
				int committed2 = apps[j].getNumCommitted(names[0]);
				// Wait for the other node to catch up
				while (committed1 != committed2) {
					if (committed1 > committed2)
						apps[j].waitToFinish(names[0], committed1);
					else if (committed1 < committed2)
						apps[i].waitToFinish(names[0], committed2);
					PaxosConfig.log.info("Waiting : (slot1,hash1)=(" + committed1 + ","
							+ apps[i].getHash(names[0]) + "(; (slot2,hash2="
							+ committed2 + "," + apps[j].getHash(names[0])
							+ ")");
					Thread.sleep(1000);
					committed1 = apps[i].getNumCommitted(names[0]);
					committed2 = apps[j].getNumCommitted(names[0]);
				}
				// Both nodes caught up to the same slot
				assert (committed1 == committed2) : "numCommitted@" + i + "="
						+ committed1 + ", numCommitted@" + j + "=" + committed2;
				// Assert state machine replication invariant
				numCommitted = apps[i].getNumCommitted(names[0]);
				assert (apps[i].getHash(names[0]) == apps[j].getHash(names[0])) : ("Waiting : (slot1,hash1)=("
						+ committed1
						+ ","
						+ apps[i].getHash(names[0])
						+ "(; (slot2,hash2="
						+ committed2
						+ ","
						+ apps[j].getHash(names[0]) + ")");
				; // end of SMR invariant
			}
		}

		/* Print preempted requests if any. These could happen during
		 * coordinator changes. Preempted requests are converted to no-ops and
		 * forwarded to the current presumed coordinator by paxos. */
		String preemptedReqs = "[ ";
		int numPreempted = 0;
		for (int i = 0; i < numRequests; i++) {
			if (!TESTPaxosConfig.isCommitted(reqs[i].requestID)) {
				preemptedReqs += (i + " ");
				numPreempted++;
			}
		}
		preemptedReqs += "]";

		System.out
				.println("\n\nTest completed. Executed "
						+ numCommitted
						+ " requests consistently including "
						+ (numRequests - numPreempted)
						+ " of "
						+ numRequests
						+ " received requests;\nPreempted requests = "
						+ preemptedReqs
						+ "; numExceptions="
						+ numExceptions
						+ "; average message log time="
						+ Util.df(DelayProfiler.get("logDelay"))
						+ "ms.\n"
						+ "\nNote that it is possible for the test to be successful even if the number of consistently\n"
						+ "executed requests is less than the number of received requests as paxos only guarantees\n"
						+ "consistency, i.e., that all replicas executed requests in the same order, not that all requests\n"
						+ "issued will get executed. The latter property can be achieved by clients reissuing requests\n"
						+ "until successfully executed. With reissuals, clients do need to worry about double execution,\n"
						+ "so they should be careful. A client is not guaranteed to get a failure message if the request fails,\n"
						+ "e.g., if the replica receiving a request dies immediately. If the client uses a timeout to detect\n"
						+ "failure and thereupon reissue its request, it is possible that both the original and re-issued\n"
						+ "requests are executed. Clients can get around this problem by using sequence numbers within\n"
						+ "their app, reading the current sequence number, and then trying to commit their write provided the\n"
						+ "sequence number has not changed in the meantime. There are other alternatives, but all of these\n"
						+ "are application-specific; they are not paxos's problem\n");
		for (int i = 0; i < numNodes; i++) {
			System.out.println(pms[i].printLog(names[0]));
		}
		execpool.shutdownNow();
		for (PaxosManager<Integer> pm : pms)
			pm.close();
	}

	protected Replicable getApp(String paxosID) {
		return this.myApp;
	}

	protected MessageDigest getMessageDigest() {
		return RequestPacket.getMessageDigest();
	}

	private static final int DIGEST_THRESHOLD = Config
			.getGlobalInt(PC.DIGEST_THRESHOLD);
	private static final boolean DIGEST_REQUESTS = Config
			.getGlobalBoolean(PC.DIGEST_REQUESTS);

	protected boolean shouldDigest() {
		return DIGEST_REQUESTS && this.pinstances.size() <= DIGEST_THRESHOLD;
	}

	protected AcceptPacket match(AcceptPacket accept) {
		return this.pendingDigests.match(accept);
	}

	protected AcceptPacket release(RequestPacket request, boolean remove) {
		return this.pendingDigests.release(request, remove);
	}

	protected AcceptPacket release(RequestPacket request) {
		return this.release(request, true);
	}

	protected AcceptPacket digest(AcceptPacket multicastAccept) {
		return this.shouldDigest() ? multicastAccept.digest(this
				.getMessageDigest()) : multicastAccept;
	}

	/* Callback for timed out digested accept. Will send a nack accept reply in
	 * order to try to get the sender to send the undigested accept. The
	 * digested accept will be discarded in any case after this callback. */
	private void callbackDigestedAcceptTimeout(AcceptPacket accept) {
		try {
			PaxosConfig.log.log(
					Level.INFO,
					"{0} trying to release digested accept {1}",
					new Object[] { PaxosManager.this,
							accept.getSummary(PaxosConfig.log.isLoggable(Level.INFO)) });
			AcceptPacket released = PaxosManager.this.release(accept, false);
			if (released != null) {
				PaxosManager.this.handlePaxosPacket(released);
			} else
				try {
					// non-loopback send to re-insert accept
					PaxosManager.this.messenger.send(new MessagingTask(
							PaxosManager.this.getMyID(), accept));
					PaxosManager.this.send(new MessagingTask(
							accept.ballot.coordinatorID, new AcceptReplyPacket(
									PaxosManager.this.getMyID(), accept.ballot,
									accept.slot,
									/* FIXME: wraparound means that
									 * maxCheckpointedSlot of 0 can be unsafe.
									 * We need to get the correct value from the
									 * paxos instance. But for now digests are
									 * not disabled by default, so this is okay. */
									0, accept.requestID).setDigestRequest()
									.putPaxosID(accept.getPaxosID(),
											accept.getVersion())));
				} catch (JSONException | IOException e) {
					e.printStackTrace();
				}
		} catch (Exception e) {
			PaxosConfig.log.severe(this + " incurred exception on digested accept timeout");
			e.printStackTrace();
		}
	}

	private void callbackRequestTimeout(RequestPacket request) {
		PaxosPacket accept = null;
		if ((accept = PaxosManager.this.pendingDigests.release(request, true, false)) != null)
			try {
				PaxosManager.this.send(
						new MessagingTask(PaxosManager.this.getMyID(), accept),
						false, false);
			} catch (JSONException | IOException e) {
				PaxosConfig.log.severe(PaxosManager.this
						+ " incurred exception while expiring request and releasing accept "
						+ accept.getSummary());
				e.printStackTrace();
			}
		this.outstanding.totalRequestSize -= request.lengthEstimate();
		Level level = accept != null ? Level.INFO : Level.FINE;
		PaxosConfig.log.log(
				level,
				"{0} garbage collected enqueued request {1}"
						+ (accept != null ? "; released accept {2}" : ""),
				new Object[] {
						PaxosManager.this,
						request.getSummary(PaxosConfig.log.isLoggable(level)),
						accept != null ? accept.getSummary(PaxosConfig.log
								.isLoggable(level)) : "" });
	}

	/**
	 * @param nodes
	 * @return Modified argument after filtering out dead nodes using
	 *         information from its failure detector.
	 */
	public Set<NodeIDType> removeDead(Set<NodeIDType> nodes) {
		for (Iterator<NodeIDType> iter = nodes.iterator(); iter.hasNext();)
			if (!this.FD.isNodeUp(iter.next()))
				iter.remove();
		return nodes;
	}

	protected AcceptPacket getPreviouslyIssuedAccept(RequestPacket proposal) {
		RequestAndCallback rc = null;
		if (((rc = this.outstanding.requests.get(proposal.getRequestID())) != null || (rc = this.outstanding.conflictIDRequests
				.get(proposal)) != null)
				&& rc.requestPacket instanceof AcceptPacket
				&& rc.requestPacket.equals(proposal))
			return (AcceptPacket) rc.requestPacket;
		return null;
	}

	protected AcceptPacket setIssuedAccept(AcceptPacket accept) {
		assert(accept==null || accept.getRequestValue()!=null) : accept;
		RequestAndCallback rc = accept!=null ? this.outstanding.requests.get(accept
				.getRequestID()) : null;
		if (rc != null
				|| (rc = this.outstanding.conflictIDRequests.get(accept)) != null)
			rc.setAcceptPacket(accept);
		return accept;
	}
}<|MERGE_RESOLUTION|>--- conflicted
+++ resolved
@@ -423,11 +423,7 @@
 		
 		
 		this.unstringer = unstringer;
-<<<<<<< HEAD
-		this.largeCheckpointer = new LargeCheckpointer(paxosLogFolder,
-=======
 		this.largeCheckpointer = new LargeCheckpointer(paxosLogFolder, 
->>>>>>> 84043528
 				id.toString());
 		this.myApp = LargeCheckpointer.wrap(pi, largeCheckpointer);
 		this.FD = new FailureDetection<NodeIDType>(id, niot, paxosLogFolder);
